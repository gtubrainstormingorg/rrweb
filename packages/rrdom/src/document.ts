--- conflicted
+++ resolved
@@ -295,36 +295,9 @@
     this.lastChild = null;
   }
 
-<<<<<<< HEAD
-    /**
-     * Adhoc implementation for setting xhtml namespace in rebuilt.ts (howdygo-rrweb-snapshot).
-     * There are two lines used this function:
-     * 1. doc.write('\<!DOCTYPE html PUBLIC "-//W3C//DTD XHTML 1.0 Transitional//EN" ""\>')
-     * 2. doc.write('\<!DOCTYPE html PUBLIC "-//W3C//DTD HTML 4.0 Transitional//EN" ""\>')
-     */
-    public write(content: string) {
-      let publicId;
-      if (
-        content ===
-        '<!DOCTYPE html PUBLIC "-//W3C//DTD XHTML 1.0 Transitional//EN" "">'
-      )
-        publicId = '-//W3C//DTD XHTML 1.0 Transitional//EN';
-      else if (
-        content ===
-        '<!DOCTYPE html PUBLIC "-//W3C//DTD HTML 4.0 Transitional//EN" "">'
-      )
-        publicId = '-//W3C//DTD HTML 4.0 Transitional//EN';
-      if (publicId) {
-        const doctype = this.createDocumentType('html', publicId, '');
-        this.open();
-        this.appendChild(doctype);
-      }
-    }
-=======
   public close() {
     //
   }
->>>>>>> d4ad5f86
 
   /**
    * Adhoc implementation for setting xhtml namespace in rebuilt.ts (rrweb-snapshot).
