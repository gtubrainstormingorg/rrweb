/**
 * @jest-environment jsdom
 */
import * as fs from 'fs';
import * as path from 'path';
import * as puppeteer from 'puppeteer';
import { vi, MockInstance } from 'vitest';
import {
  NodeType as RRNodeType,
  createMirror,
  Mirror as NodeMirror,
<<<<<<< HEAD
} from 'howdygo-rrweb-snapshot';
=======
  serializedNodeWithId,
} from 'rrweb-snapshot';
>>>>>>> d4ad5f86
import {
  buildFromDom,
  getDefaultSN,
  Mirror as RRNodeMirror,
  RRDocument,
  RRMediaElement,
  printRRDom,
} from '../src';
import {
  createOrGetNode,
  diff,
  ReplayerHandler,
  nodeMatching,
  sameNodeType,
} from '../src/diff';
import type { IRRElement, IRRNode } from '../src/document';
<<<<<<< HEAD
import { Replayer } from 'howdygo-rrweb';
import type {
  eventWithTime,
  canvasMutationData,
  styleDeclarationData,
  styleSheetRuleData,
} from 'howdygo-rrweb-types';
import { EventType, IncrementalSource } from 'howdygo-rrweb-types';
import { compileTSCode } from './utils';
=======
import type { canvasMutationData, styleSheetRuleData } from '@rrweb/types';
import { EventType, IncrementalSource } from '@rrweb/types';
>>>>>>> d4ad5f86

const elementSn = {
  type: RRNodeType.Element,
  tagName: 'DIV',
  attributes: {},
  childNodes: [],
  id: 1,
} as serializedNodeWithId;

type ElementType = {
  tagName: keyof HTMLElementTagNameMap;
  id: number;
  children?: ElementType[];
};

type RRNode = IRRNode;

/**
 * Create a document tree or a RRDom tree according to the given ElementType data.
 *
 * @param treeNode the given data structure
 * @param rrDocument determine to generate a RRDom tree.
 * @param mirror determine to generate the Dom tree.
 */
function createTree(
  treeNode: ElementType,
  rrDocument?: RRDocument,
  mirror: NodeMirror = createMirror(),
): Node | RRNode {
  type TNode = typeof rrDocument extends RRDocument ? RRNode : Node;
  let root: TNode;

  root = (
    rrDocument
      ? rrDocument.createElement(treeNode.tagName)
      : document.createElement(treeNode.tagName)
  ) as TNode;

  const sn = Object.assign({}, elementSn, {
    tagName: treeNode.tagName,
    id: treeNode.id,
  });

  if (rrDocument) {
    rrDocument.mirror.add(root as unknown as RRNode, sn);
  } else {
    mirror.add(root as unknown as Node, sn);
  }

  if (treeNode.children)
    for (let child of treeNode.children) {
      const childNode = createTree(child, rrDocument, mirror) as TNode;
      if (rrDocument) root.appendChild(childNode);
      else root.appendChild(childNode);
    }
  return root;
}

function shuffle(list: number[]) {
  let currentIndex = list.length - 1;
  while (currentIndex > 0) {
    const randomIndex = Math.floor(Math.random() * (currentIndex - 1));
    const temp = list[randomIndex];
    list[randomIndex] = list[currentIndex];
    list[currentIndex] = temp;
    currentIndex--;
  }
  return list;
}

describe('diff algorithm for rrdom', () => {
  let mirror: NodeMirror;
  let replayer: ReplayerHandler;
  let warn: MockInstance;

  beforeEach(() => {
    mirror = createMirror();
    replayer = {
      mirror,
      applyCanvas: () => {},
      applyInput: () => {},
      applyScroll: () => {},
      applyStyleSheetMutation: () => {},
      afterAppend: () => {},
    };
    document.write('<!DOCTYPE html><html><head></head><body></body></html>');
    // Mock the original console.warn function to make the test fail once console.warn is called.
    warn = vi.spyOn(console, 'warn');
  });

  afterEach(() => {
    // Check that warn was not called (fail on warning)
    expect(warn).not.toBeCalled();
    warn.mockRestore();
  });

  describe('diff single node', () => {
    it('should diff a document node', () => {
      document.close();
      document.open();
      expect(document.childNodes.length).toEqual(0);
      const rrNode = new RRDocument();
      const htmlContent =
        '<!DOCTYPE html PUBLIC "-//W3C//DTD XHTML 1.0 Transitional//EN" "">';
      rrNode.write(htmlContent);
      // add scroll data for the document
      rrNode.scrollData = {
        source: IncrementalSource.Scroll,
        id: 0,
        x: 0,
        y: 0,
      };
      const applyScrollFn = vi.spyOn(replayer, 'applyScroll');
      diff(document, rrNode, replayer);
      expect(document.childNodes.length).toEqual(1);
      expect(document.childNodes[0]).toBeInstanceOf(DocumentType);
      expect(document.doctype?.name).toEqual('html');
      expect(document.doctype?.publicId).toEqual(
        '-//W3C//DTD XHTML 1.0 Transitional//EN',
      );
      expect(document.doctype?.systemId).toEqual('');
      expect(applyScrollFn).toHaveBeenCalledTimes(1);
      applyScrollFn.mockRestore();
    });

    it('should apply scroll data on an element', () => {
      const element = document.createElement('div');
      const rrDocument = new RRDocument();
      const rrNode = rrDocument.createElement('div');
      rrNode.scrollData = {
        source: IncrementalSource.Scroll,
        id: 0,
        x: 0,
        y: 0,
      };
      const applyScrollFn = vi.spyOn(replayer, 'applyScroll');
      diff(element, rrNode, replayer);
      expect(applyScrollFn).toHaveBeenCalledTimes(1);
      applyScrollFn.mockRestore();
    });

    it('should apply input data on an input element', () => {
      const element = document.createElement('input');
      const rrDocument = new RRDocument();
      const rrNode = rrDocument.createElement('input');
      rrNode.inputData = {
        source: IncrementalSource.Input,
        text: '',
        id: 0,
        isChecked: false,
      };
      replayer.applyInput = vi.fn();
      diff(element, rrNode, replayer);
      expect(replayer.applyInput).toHaveBeenCalledTimes(1);
    });

    it('should diff a Text node', () => {
      const node = document.createTextNode('old text');
      expect(node.textContent).toEqual('old text');
      const rrDocument = new RRDocument();
      const rrNode = rrDocument.createTextNode('new text');
      diff(node, rrNode, replayer);
      expect(node.textContent).toEqual('new text');
    });

    it('should diff a style element', () => {
      document.write('<html></html>');
      const element = document.createElement('style');
      document.documentElement.appendChild(element);
      const rrDocument = new RRDocument();
      const rrStyle = rrDocument.createElement('style');
      const styleData: styleSheetRuleData = {
        source: IncrementalSource.StyleSheetRule,
        adds: [
          {
            rule: 'div{color: black;}',
            index: 0,
          },
        ],
      };
      rrStyle.rules = [styleData];
      replayer.applyStyleSheetMutation = vi.fn();
      diff(element, rrStyle, replayer);
      expect(replayer.applyStyleSheetMutation).toHaveBeenCalledTimes(1);
      expect(replayer.applyStyleSheetMutation).toHaveBeenCalledWith(
        styleData,
        element.sheet,
      );
    });

    it('should diff a canvas element', () => {
      const element = document.createElement('canvas');
      const rrDocument = new RRDocument();
      const rrCanvas = rrDocument.createElement('canvas');
      const canvasMutation = {
        source: IncrementalSource.CanvasMutation,
        id: 0,
        type: 0,
        commands: [{ property: 'fillStyle', args: [{}], setter: true }],
      } as canvasMutationData;
      const MutationNumber = 100;
      Array.from(Array(MutationNumber)).forEach(() =>
        rrCanvas.canvasMutations.push({
          event: {
            timestamp: Date.now(),
            type: EventType.IncrementalSnapshot,
            data: canvasMutation,
          },
          mutation: canvasMutation,
        }),
      );
      replayer.applyCanvas = vi.fn();
      diff(element, rrCanvas, replayer);
      expect(replayer.applyCanvas).toHaveBeenCalledTimes(MutationNumber);
    });

    it('should diff a media element', async () => {
      // mock the HTMLMediaElement of jsdom
      let paused = true;
      window.HTMLMediaElement.prototype.play = async () => {
        paused = false;
      };
      window.HTMLMediaElement.prototype.pause = async () => {
        paused = true;
      };
      Object.defineProperty(HTMLMediaElement.prototype, 'paused', {
        get() {
          return paused;
        },
      });

      for (const tagName of ['AUDIO', 'VIDEO']) {
        const element = document.createElement(tagName) as HTMLMediaElement;
        expect(element.volume).toEqual(1);
        expect(element.currentTime).toEqual(0);
        expect(element.muted).toEqual(false);
        expect(element.paused).toEqual(true);
        expect(element.playbackRate).toEqual(1);

        const rrDocument = new RRDocument();
        const rrMedia = rrDocument.createElement(
          tagName,
        ) as unknown as RRMediaElement;
        rrMedia.volume = 0.5;
        rrMedia.currentTime = 100;
        rrMedia.muted = true;
        rrMedia.paused = false;
        rrMedia.playbackRate = 0.5;
        rrMedia.loop = false;

        diff(element, rrMedia, replayer);
        expect(element.volume).toEqual(0.5);
        expect(element.currentTime).toEqual(100);
        expect(element.muted).toEqual(true);
        expect(element.paused).toEqual(false);
        expect(element.playbackRate).toEqual(0.5);
        expect(element.loop).toEqual(false);

        rrMedia.paused = true;
        diff(element, rrMedia, replayer);
        expect(element.paused).toEqual(true);
      }
    });

    it('should diff a node with different node type', () => {
      // When the diff target has a different node type.
      let parentNode: Node = document.createElement('div');
      let unreliableNode: Node = document.createTextNode('');
      parentNode.appendChild(unreliableNode);
      const rrNode = new RRDocument().createElement('li');
      diff(unreliableNode, rrNode, replayer);
      expect(parentNode.childNodes.length).toEqual(1);
      expect(parentNode.childNodes[0]).toBeInstanceOf(HTMLElement);
      expect((parentNode.childNodes[0] as HTMLElement).tagName).toEqual('LI');

      // When the diff target has the same node type but with different tagName.
      parentNode = document.createElement('div');
      unreliableNode = document.createElement('span');
      parentNode.appendChild(unreliableNode);
      diff(unreliableNode, rrNode, replayer);
      expect((parentNode.childNodes[0] as HTMLElement).tagName).toEqual('LI');

      // When the diff target is a node without parentNode.
      unreliableNode = document.createComment('');
      diff(unreliableNode, rrNode, replayer);
    });
  });

  describe('diff properties', () => {
    it('can add new properties', () => {
      const tagName = 'DIV';
      const node = document.createElement(tagName);
      const sn = Object.assign({}, elementSn, { tagName });
      mirror.add(node, sn);

      const rrDocument = new RRDocument();
      const rrNode = rrDocument.createElement(tagName);
      const sn2 = Object.assign({}, elementSn, { tagName });
      rrDocument.mirror.add(rrNode, sn2);

      rrNode.attributes = { id: 'node1', class: 'node' };
      diff(node, rrNode, replayer);
      expect((node as Node as HTMLElement).id).toBe('node1');
      expect((node as Node as HTMLElement).className).toBe('node');
    });

    it('ignores invalid attributes', () => {
      const tagName = 'DIV';
      const node = document.createElement(tagName);
      const sn = Object.assign({}, elementSn, {
        attributes: { '@click': 'foo' },
        tagName,
      });
      mirror.add(node, sn);

      const rrDocument = new RRDocument();
      const rrNode = rrDocument.createElement(tagName);
      const sn2 = Object.assign({}, elementSn, {
        attributes: { '@click': 'foo' },
        tagName,
      });
      rrDocument.mirror.add(rrNode, sn2);

      rrNode.attributes = { id: 'node1', class: 'node', '@click': 'foo' };
      diff(node, rrNode, replayer);
      expect((node as Node as HTMLElement).id).toBe('node1');
      expect((node as Node as HTMLElement).className).toBe('node');
      expect('@click' in (node as Node as HTMLElement)).toBe(false);
      expect(warn).toHaveBeenCalledTimes(1);
      warn.mockClear();
    });

    it('can update exist properties', () => {
      const tagName = 'DIV';
      const node = document.createElement(tagName);
      const sn = Object.assign({}, elementSn, { tagName });
      mirror.add(node, sn);

      (node as Node as HTMLElement).id = 'element1';
      (node as Node as HTMLElement).className = 'element';
      (node as Node as HTMLElement).setAttribute('style', 'color: black');
      const rrDocument = new RRDocument();
      const rrNode = rrDocument.createElement(tagName);
      const sn2 = Object.assign({}, elementSn, { tagName });
      rrDocument.mirror.add(rrNode, sn2);

      rrNode.attributes = { id: 'node1', class: 'node', style: 'color: white' };
      diff(node, rrNode, replayer);
      expect((node as Node as HTMLElement).id).toBe('node1');
      expect((node as Node as HTMLElement).className).toBe('node');
      expect((node as Node as HTMLElement).getAttribute('style')).toBe(
        'color: white',
      );

      rrNode.attributes = { id: 'node2' };
      diff(node, rrNode, replayer);
      expect((node as Node as HTMLElement).id).toBe('node2');
      expect((node as Node as HTMLElement).className).toBe('');
      expect((node as Node as HTMLElement).getAttribute('style')).toBe(null);
    });

    it('can delete old properties', () => {
      const tagName = 'DIV';
      const node = document.createElement(tagName);
      const sn = Object.assign({}, elementSn, { tagName });
      mirror.add(node, sn);

      (node as Node as HTMLElement).id = 'element1';
      (node as Node as HTMLElement).className = 'element';
      (node as Node as HTMLElement).setAttribute('style', 'color: black');
      const rrDocument = new RRDocument();
      const rrNode = rrDocument.createElement(tagName);
      const sn2 = Object.assign({}, elementSn, { tagName });
      rrDocument.mirror.add(rrNode, sn2);

      rrNode.attributes = { id: 'node1' };
      diff(node, rrNode, replayer);
      expect((node as Node as HTMLElement).id).toBe('node1');
      expect((node as Node as HTMLElement).className).toBe('');
      expect((node as Node as HTMLElement).getAttribute('style')).toBe(null);

      rrNode.attributes = { src: 'link' };
      diff(node, rrNode, replayer);
      expect((node as Node as HTMLElement).id).toBe('');
      expect((node as Node as HTMLElement).className).toBe('');
      expect((node as Node as HTMLElement).getAttribute('src')).toBe('link');
    });

    it('can diff scroll positions', () => {
      const tagName = 'DIV';
      const node = document.createElement(tagName);
      const sn = Object.assign({}, elementSn, { tagName });
      mirror.add(node, sn);

      expect((node as Node as HTMLElement).scrollLeft).toEqual(0);
      expect((node as Node as HTMLElement).scrollTop).toEqual(0);
      const rrDocument = new RRDocument();
      const rrNode = rrDocument.createElement(tagName);
      const sn2 = Object.assign({}, elementSn, { tagName });
      rrDocument.mirror.add(rrNode, sn2);

      rrNode.scrollLeft = 100;
      rrNode.scrollTop = 200;
      diff(node, rrNode, replayer);
      expect((node as Node as HTMLElement).scrollLeft).toEqual(100);
      expect((node as Node as HTMLElement).scrollTop).toEqual(200);
    });

    it('can diff properties for SVG elements', () => {
      const element = document.createElement('svg');
      const rrDocument = new RRDocument();
      const node = rrDocument.createElement('svg');
      const sn = Object.assign({}, elementSn, { tagName: 'svg', isSVG: true });
      rrDocument.mirror.add(node, sn);

      const value = 'http://www.w3.org/2000/svg';
      node.attributes.xmlns = value;

      vi.spyOn(Element.prototype, 'setAttributeNS');
      diff(element, node, replayer);
      expect((element as Node as SVGElement).getAttribute('xmlns')).toBe(value);
      expect(SVGElement.prototype.setAttributeNS).toHaveBeenCalledWith(
        'http://www.w3.org/2000/xmlns/',
        'xmlns',
        value,
      );
      vi.restoreAllMocks();
    });

    it('can diff properties for canvas', async () => {
      const element = document.createElement('canvas');
      const rrDocument = new RRDocument();
      const rrCanvas = rrDocument.createElement('canvas');
      const sn = Object.assign({}, elementSn, { tagName: 'canvas' });
      rrDocument.mirror.add(rrCanvas, sn);
      rrCanvas.attributes['rr_dataURL'] = 'data:image/png;base64,';

      vi.spyOn(document, 'createElement');

      diff(element, rrCanvas, replayer);
      expect(document.createElement).toHaveBeenCalledWith('img');
      vi.restoreAllMocks();
    });

    it('can omit srcdoc attribute of iframe element', () => {
      // If srcdoc attribute is set, the content of iframe recorded by rrweb will be override.
      const element = document.createElement('iframe');
      const rrDocument = new RRDocument();
      const rrIframe = rrDocument.createElement('iframe');
      const sn = Object.assign({}, elementSn, { tagName: 'iframe' });
      rrDocument.mirror.add(rrIframe, sn);
      rrIframe.attributes['srcdoc'] = '<html></html>';

      diff(element, rrIframe, replayer);
      expect(element.getAttribute('srcdoc')).toBe(null);
    });
  });

  describe('diff children', () => {
    it('append elements', () => {
      const node = createTree(
        {
          tagName: 'p',
          id: 0,
          children: [1].map((c) => ({ tagName: 'span', id: c })),
        },
        undefined,
        mirror,
      ) as Node;
      expect(node.childNodes.length).toEqual(1);
      const rrNode = createTree(
        {
          tagName: 'p',
          id: 0,
          children: [1, 2, 3].map((c) => ({ tagName: 'span', id: c })),
        },
        new RRDocument(),
      ) as RRNode;
      expect(rrNode.childNodes.length).toEqual(3);
      diff(node, rrNode, replayer);
      expect(node.childNodes.length).toEqual(3);
      expect(rrNode.childNodes.length).toEqual(3);
      expect(Array.from(node.childNodes).map((c) => mirror.getId(c))).toEqual([
        1, 2, 3,
      ]);
    });

    it('prepends elements', () => {
      const node = createTree(
        {
          tagName: 'p',
          id: 0,
          children: [4, 5].map((c) => ({ tagName: 'span', id: c })),
        },
        undefined,
        mirror,
      ) as Node;
      expect(node.childNodes.length).toEqual(2);
      const rrNode = createTree(
        {
          tagName: 'p',
          id: 0,
          children: [1, 2, 3, 4, 5].map((c) => ({ tagName: 'span', id: c })),
        },
        new RRDocument(),
      ) as RRNode;
      expect(rrNode.childNodes.length).toEqual(5);
      diff(node, rrNode, replayer);
      expect(node.childNodes.length).toEqual(5);
      expect(rrNode.childNodes.length).toEqual(5);
      expect(Array.from(node.childNodes).map((c) => mirror.getId(c))).toEqual([
        1, 2, 3, 4, 5,
      ]);
    });

    it('add elements in the middle', () => {
      const node = createTree(
        {
          tagName: 'p',
          id: 0,
          children: [1, 2, 4, 5].map((c) => ({ tagName: 'span', id: c })),
        },
        undefined,
        mirror,
      ) as Node;
      expect(node.childNodes.length).toEqual(4);
      const rrNode = createTree(
        {
          tagName: 'p',
          id: 0,
          children: [1, 2, 3, 4, 5].map((c) => ({ tagName: 'span', id: c })),
        },
        new RRDocument(),
      ) as RRNode;
      expect(rrNode.childNodes.length).toEqual(5);
      diff(node, rrNode, replayer);
      expect(node.childNodes.length).toEqual(5);
      expect(rrNode.childNodes.length).toEqual(5);
      expect(Array.from(node.childNodes).map((c) => mirror.getId(c))).toEqual([
        1, 2, 3, 4, 5,
      ]);
    });

    it('add elements at begin and end', () => {
      const node = createTree(
        {
          tagName: 'p',
          id: 0,
          children: [2, 3, 4].map((c) => ({ tagName: 'span', id: c })),
        },
        undefined,
        mirror,
      ) as Node;
      expect(node.childNodes.length).toEqual(3);
      const rrNode = createTree(
        {
          tagName: 'p',
          id: 0,
          children: [1, 2, 3, 4, 5].map((c) => ({ tagName: 'span', id: c })),
        },
        new RRDocument(),
      ) as RRNode;
      expect(rrNode.childNodes.length).toEqual(5);
      diff(node, rrNode, replayer);
      expect(node.childNodes.length).toEqual(5);
      expect(rrNode.childNodes.length).toEqual(5);
      expect(Array.from(node.childNodes).map((c) => mirror.getId(c))).toEqual([
        1, 2, 3, 4, 5,
      ]);
    });

    it('add children to parent with no children', () => {
      const node = createTree(
        {
          tagName: 'p',
          id: 0,
        },
        undefined,
        mirror,
      ) as Node;
      expect(node.childNodes.length).toEqual(0);
      const rrNode = createTree(
        {
          tagName: 'p',
          id: 0,
          children: [1, 2, 3].map((c) => ({ tagName: 'span', id: c })),
        },
        new RRDocument(),
      ) as RRNode;
      expect(rrNode.childNodes.length).toEqual(3);
      diff(node, rrNode, replayer);
      expect(node.childNodes.length).toEqual(3);
      expect(rrNode.childNodes.length).toEqual(3);
      expect(Array.from(node.childNodes).map((c) => mirror.getId(c))).toEqual([
        1, 2, 3,
      ]);
    });

    it('remove all children from parent', () => {
      const node = createTree(
        {
          tagName: 'p',
          id: 0,
          children: [1, 2, 3, 4].map((c) => ({ tagName: 'span', id: c })),
        },
        undefined,
        mirror,
      ) as Node;
      expect(node.childNodes.length).toEqual(4);
      const rrNode = createTree(
        {
          tagName: 'p',
          id: 0,
        },
        new RRDocument(),
      ) as RRNode;
      expect(rrNode.childNodes.length).toEqual(0);
      diff(node, rrNode, replayer);
      expect(node.childNodes.length).toEqual(0);
      expect(rrNode.childNodes.length).toEqual(0);
    });

    it('remove elements from the beginning', () => {
      const node = createTree(
        {
          tagName: 'p',
          id: 0,
          children: [1, 2, 3, 4, 5].map((c) => ({ tagName: 'span', id: c })),
        },
        undefined,
        mirror,
      ) as Node;
      expect(node.childNodes.length).toEqual(5);
      expect(Array.from(node.childNodes).map((c) => mirror.getId(c))).toEqual([
        1, 2, 3, 4, 5,
      ]);
      const rrNode = createTree(
        {
          tagName: 'p',
          id: 0,
          children: [3, 4, 5].map((c) => ({ tagName: 'span', id: c })),
        },
        new RRDocument(),
      ) as RRNode;
      expect(rrNode.childNodes.length).toEqual(3);
      diff(node, rrNode, replayer);
      expect(node.childNodes.length).toEqual(3);
      expect(rrNode.childNodes.length).toEqual(3);
      expect(Array.from(node.childNodes).map((c) => mirror.getId(c))).toEqual([
        3, 4, 5,
      ]);
    });

    it('remove elements from end', () => {
      const node = createTree(
        {
          tagName: 'p',
          id: 0,
          children: [1, 2, 3, 4, 5].map((c) => ({ tagName: 'span', id: c })),
        },
        undefined,
        mirror,
      ) as Node;
      expect(node.childNodes.length).toEqual(5);
      expect(Array.from(node.childNodes).map((c) => mirror.getId(c))).toEqual([
        1, 2, 3, 4, 5,
      ]);
      const rrNode = createTree(
        {
          tagName: 'p',
          id: 0,
          children: [1, 2, 3].map((c) => ({ tagName: 'span', id: c })),
        },
        new RRDocument(),
      ) as RRNode;
      expect(rrNode.childNodes.length).toEqual(3);
      diff(node, rrNode, replayer);
      expect(node.childNodes.length).toEqual(3);
      expect(rrNode.childNodes.length).toEqual(3);
      expect(Array.from(node.childNodes).map((c) => mirror.getId(c))).toEqual([
        1, 2, 3,
      ]);
    });

    it('remove elements from the middle', () => {
      const node = createTree(
        {
          tagName: 'p',
          id: 0,
          children: [1, 2, 3, 4, 5].map((c) => ({ tagName: 'span', id: c })),
        },
        undefined,
        mirror,
      ) as Node;
      expect(node.childNodes.length).toEqual(5);
      expect(Array.from(node.childNodes).map((c) => mirror.getId(c))).toEqual([
        1, 2, 3, 4, 5,
      ]);
      const rrNode = createTree(
        {
          tagName: 'p',
          id: 0,
          children: [1, 2, 4, 5].map((c) => ({ tagName: 'span', id: c })),
        },
        new RRDocument(),
      ) as RRNode;
      expect(rrNode.childNodes.length).toEqual(4);
      diff(node, rrNode, replayer);
      expect(node.childNodes.length).toEqual(4);
      expect(rrNode.childNodes.length).toEqual(4);
      expect(Array.from(node.childNodes).map((c) => mirror.getId(c))).toEqual([
        1, 2, 4, 5,
      ]);
    });

    it('moves element forward', () => {
      const node = createTree(
        {
          tagName: 'p',
          id: 0,
          children: [1, 2, 3, 4, 5].map((c) => ({ tagName: 'span', id: c })),
        },
        undefined,
        mirror,
      ) as Node;
      expect(node.childNodes.length).toEqual(5);
      expect(Array.from(node.childNodes).map((c) => mirror.getId(c))).toEqual([
        1, 2, 3, 4, 5,
      ]);
      const rrNode = createTree(
        {
          tagName: 'p',
          id: 0,
          children: [2, 3, 4, 1, 5].map((c) => ({ tagName: 'span', id: c })),
        },
        new RRDocument(),
      ) as RRNode;
      expect(rrNode.childNodes.length).toEqual(5);
      diff(node, rrNode, replayer);
      expect(node.childNodes.length).toEqual(5);
      expect(rrNode.childNodes.length).toEqual(5);
      expect(Array.from(node.childNodes).map((c) => mirror.getId(c))).toEqual([
        2, 3, 4, 1, 5,
      ]);
    });

    it('move elements to end', () => {
      const node = createTree(
        {
          tagName: 'p',
          id: 0,
          children: [1, 2, 3].map((c) => ({ tagName: 'span', id: c })),
        },
        undefined,
        mirror,
      ) as Node;
      expect(node.childNodes.length).toEqual(3);
      expect(Array.from(node.childNodes).map((c) => mirror.getId(c))).toEqual([
        1, 2, 3,
      ]);
      const rrNode = createTree(
        {
          tagName: 'p',
          id: 0,
          children: [2, 3, 1].map((c) => ({ tagName: 'span', id: c })),
        },
        new RRDocument(),
      ) as RRNode;
      expect(rrNode.childNodes.length).toEqual(3);
      diff(node, rrNode, replayer);
      expect(node.childNodes.length).toEqual(3);
      expect(rrNode.childNodes.length).toEqual(3);
      expect(Array.from(node.childNodes).map((c) => mirror.getId(c))).toEqual([
        2, 3, 1,
      ]);
    });

    it('move element backwards', () => {
      const node = createTree(
        {
          tagName: 'p',
          id: 0,
          children: [1, 2, 3, 4].map((c) => ({ tagName: 'span', id: c })),
        },
        undefined,
        mirror,
      ) as Node;
      expect(node.childNodes.length).toEqual(4);
      const rrNode = createTree(
        {
          tagName: 'p',
          id: 0,
          children: [1, 4, 2, 3].map((c) => ({ tagName: 'span', id: c })),
        },
        new RRDocument(),
      ) as RRNode;
      expect(rrNode.childNodes.length).toEqual(4);
      diff(node, rrNode, replayer);
      expect(node.childNodes.length).toEqual(4);
      expect(rrNode.childNodes.length).toEqual(4);
      expect(Array.from(node.childNodes).map((c) => mirror.getId(c))).toEqual([
        1, 4, 2, 3,
      ]);
    });

    it('swap first and last', () => {
      const node = createTree(
        {
          tagName: 'p',
          id: 0,
          children: [1, 2, 3, 4].map((c) => ({ tagName: 'span', id: c })),
        },
        undefined,
        mirror,
      ) as Node;
      expect(node.childNodes.length).toEqual(4);
      const rrNode = createTree(
        {
          tagName: 'p',
          id: 0,
          children: [4, 2, 3, 1].map((c) => ({ tagName: 'span', id: c })),
        },
        new RRDocument(),
      ) as RRNode;
      expect(rrNode.childNodes.length).toEqual(4);
      diff(node, rrNode, replayer);
      expect(node.childNodes.length).toEqual(4);
      expect(rrNode.childNodes.length).toEqual(4);
      expect(Array.from(node.childNodes).map((c) => mirror.getId(c))).toEqual([
        4, 2, 3, 1,
      ]);
    });

    it('move to left and replace', () => {
      const node = createTree(
        {
          tagName: 'p',
          id: 0,
          children: [1, 2, 3, 4, 5].map((c) => ({ tagName: 'span', id: c })),
        },
        undefined,
        mirror,
      ) as Node;
      expect(node.childNodes.length).toEqual(5);
      const rrNode = createTree(
        {
          tagName: 'p',
          id: 0,
          children: [4, 1, 2, 3, 6].map((c) => ({ tagName: 'span', id: c })),
        },
        new RRDocument(),
      ) as RRNode;
      expect(rrNode.childNodes.length).toEqual(5);
      diff(node, rrNode, replayer);
      expect(node.childNodes.length).toEqual(5);
      expect(rrNode.childNodes.length).toEqual(5);
      expect(Array.from(node.childNodes).map((c) => mirror.getId(c))).toEqual([
        4, 1, 2, 3, 6,
      ]);
    });

    it('move to left and leaves hold', () => {
      const node = createTree(
        {
          tagName: 'p',
          id: 0,
          children: [1, 4, 5].map((c) => ({ tagName: 'span', id: c })),
        },
        undefined,
        mirror,
      ) as Node;
      expect(node.childNodes.length).toEqual(3);
      const rrNode = createTree(
        {
          tagName: 'p',
          id: 0,
          children: [4, 6].map((c) => ({ tagName: 'span', id: c })),
        },
        new RRDocument(),
      ) as RRNode;
      expect(rrNode.childNodes.length).toEqual(2);
      diff(node, rrNode, replayer);
      expect(node.childNodes.length).toEqual(2);
      expect(rrNode.childNodes.length).toEqual(2);
      expect(Array.from(node.childNodes).map((c) => mirror.getId(c))).toEqual([
        4, 6,
      ]);
    });

    it('reverse elements', () => {
      const node = createTree(
        {
          tagName: 'p',
          id: 0,
          children: [1, 2, 3, 4, 5, 6, 7, 8].map((c) => ({
            tagName: 'span',
            id: c,
          })),
        },
        undefined,
        mirror,
      ) as Node;
      expect(node.childNodes.length).toEqual(8);
      const rrNode = createTree(
        {
          tagName: 'p',
          id: 0,
          children: [8, 7, 6, 5, 4, 3, 2, 1].map((c) => ({
            tagName: 'span',
            id: c,
          })),
        },
        new RRDocument(),
      ) as RRNode;
      expect(rrNode.childNodes.length).toEqual(8);
      diff(node, rrNode, replayer);
      expect(node.childNodes.length).toEqual(8);
      expect(rrNode.childNodes.length).toEqual(8);
      expect(Array.from(node.childNodes).map((c) => mirror.getId(c))).toEqual([
        8, 7, 6, 5, 4, 3, 2, 1,
      ]);
    });

    it('handle random shuffle 1', () => {
      /* Number of elements remains the same and no element will be added or removed. */
      let oldElementsNum = 15,
        newElementsNum = 15;
      let oldElementsIds: number[] = [],
        newElementsIds: number[] = [];
      for (let i = 1; i <= oldElementsNum; i++) {
        oldElementsIds.push(i);
        newElementsIds.push(i);
      }
      shuffle(oldElementsIds);
      shuffle(newElementsIds);
      const node = createTree(
        {
          tagName: 'p',
          id: 0,
          children: oldElementsIds.map((c) => ({
            tagName: 'span',
            id: c,
          })),
        },
        undefined,
        mirror,
      ) as Node;
      expect(node.childNodes.length).toEqual(oldElementsNum);
      const rrNode = createTree(
        {
          tagName: 'p',
          id: 0,
          children: newElementsIds.map((c) => ({
            tagName: 'span',
            id: c,
          })),
        },
        new RRDocument(),
      ) as RRNode;
      expect(rrNode.childNodes.length).toEqual(newElementsNum);
      diff(node, rrNode, replayer);
      expect(node.childNodes.length).toEqual(newElementsNum);
      expect(rrNode.childNodes.length).toEqual(newElementsNum);
      expect(Array.from(node.childNodes).map((c) => mirror.getId(c))).toEqual(
        newElementsIds,
      );
    });

    it('handle random shuffle 2', () => {
      /* May need to add or remove some elements. */
      let oldElementsNum = 20,
        newElementsNum = 30;
      let oldElementsIds: number[] = [],
        newElementsIds: number[] = [];
      for (let i = 1; i <= oldElementsNum + 10; i++) oldElementsIds.push(i);
      for (let i = 1; i <= newElementsNum + 10; i++) newElementsIds.push(i);
      shuffle(oldElementsIds);
      shuffle(newElementsIds);
      oldElementsIds = oldElementsIds.slice(0, oldElementsNum);
      newElementsIds = newElementsIds.slice(0, newElementsNum);
      const node = createTree(
        {
          tagName: 'p',
          id: 0,
          children: oldElementsIds.map((c) => ({
            tagName: 'span',
            id: c,
          })),
        },
        undefined,
        mirror,
      ) as Node;
      expect(node.childNodes.length).toEqual(oldElementsNum);
      const rrNode = createTree(
        {
          tagName: 'p',
          id: 0,
          children: newElementsIds.map((c) => ({
            tagName: 'span',
            id: c,
          })),
        },
        new RRDocument(),
      ) as RRNode;
      expect(rrNode.childNodes.length).toEqual(newElementsNum);
      diff(node, rrNode, replayer);
      expect(node.childNodes.length).toEqual(newElementsNum);
      expect(rrNode.childNodes.length).toEqual(newElementsNum);
      expect(Array.from(node.childNodes).map((c) => mirror.getId(c))).toEqual(
        newElementsIds,
      );
    });

    it('should diff children with unreliable Mirror', () => {
      const parentNode = createTree(
        {
          tagName: 'div',
          id: 0,
          children: [],
        },
        undefined,
        mirror,
      ) as Node;
      // Construct unreliable Mirror data.
      const unreliableChild = document.createTextNode('');
      const unreliableSN = {
        id: 1,
        textContent: '',
        type: RRNodeType.Text,
      } as serializedNodeWithId;
      mirror.add(unreliableChild, unreliableSN);
      parentNode.appendChild(unreliableChild);
      createTree(
        {
          tagName: 'div',
          id: 2,
          children: [],
        },
        undefined,
        mirror,
      );

      const rrParentNode = createTree(
        {
          tagName: 'div',
          id: 0,
          children: [1].map((c) => ({
            tagName: 'span',
            id: c,
            children: [2].map((c1) => ({
              tagName: 'li',
              id: c1,
            })),
          })),
        },
        new RRDocument(),
      ) as RRNode;
      const id = 'correctElement';
      (rrParentNode.childNodes[0] as IRRElement).setAttribute('id', id);
      diff(parentNode, rrParentNode, replayer);

      expect(parentNode.childNodes.length).toEqual(1);
      expect(parentNode.childNodes[0]).toBeInstanceOf(HTMLElement);

      const spanChild = parentNode.childNodes[0] as HTMLElement;
      expect(spanChild.tagName).toEqual('SPAN');
      expect(spanChild.id).toEqual(id);
      expect(spanChild.childNodes.length).toEqual(1);
      expect(spanChild.childNodes[0]).toBeInstanceOf(HTMLElement);

      const liChild = spanChild.childNodes[0] as HTMLElement;
      expect(liChild.tagName).toEqual('LI');
    });

    it('should handle corner case with children removed during diff process', () => {
      /**
       * This test case is to simulate the following scenario:
       * The old tree structure:
       * 0 P
       *  1 SPAN
       *  2 SPAN
       * The new tree structure:
       * 0 P
       *  1 SPAN
       *   2 SPAN
       *  3 SPAN
       */
      const node = createTree(
        {
          tagName: 'p',
          id: 0,
          children: [1, 2].map((c) => ({ tagName: 'span', id: c })),
        },
        undefined,
        mirror,
      ) as Node;
      expect(node.childNodes.length).toEqual(2);
      const rrdom = new RRDocument();
      const rrNode = createTree(
        {
          tagName: 'p',
          id: 0,
          children: [
            { tagName: 'span', id: 1, children: [{ tagName: 'span', id: 2 }] },
            { tagName: 'span', id: 3 },
          ],
        },
        rrdom,
      ) as RRNode;
      expect(printRRDom(rrNode, rrdom.mirror)).toMatchInlineSnapshot(`
        "0 P 
          1 SPAN 
            2 SPAN 
          3 SPAN 
        "
      `);
      diff(node, rrNode, replayer);

      expect(node.childNodes.length).toEqual(2);
      expect(node.childNodes[0].childNodes.length).toEqual(1);
      expect(mirror.getId(node.childNodes[1])).toEqual(3);
      expect(node.childNodes[0].childNodes.length).toEqual(1);
      expect(mirror.getId(node.childNodes[0].childNodes[0])).toEqual(2);
    });
  });

  describe('diff shadow dom', () => {
    it('should add a shadow dom', () => {
      const tagName = 'DIV';
      const node = document.createElement(tagName);
      mirror.add(node, {
        ...elementSn,
        tagName,
        id: 1,
      } as serializedNodeWithId);

      expect((node as Node as HTMLElement).shadowRoot).toBeNull();

      const rrDocument = new RRDocument();
      const rrNode = rrDocument.createElement(tagName);
      const sn2 = Object.assign({}, elementSn, { tagName, id: 1 });
      rrDocument.mirror.add(rrNode, sn2);

      rrNode.attachShadow({ mode: 'open' });
      const child = rrDocument.createElement('div');
      const sn3 = Object.assign({}, elementSn, { tagName, id: 2 });
      rrDocument.mirror.add(child, sn3);

      rrNode.shadowRoot!.appendChild(child);
      expect(rrNode.shadowRoot!.childNodes.length).toBe(1);

      diff(node, rrNode, replayer, rrDocument.mirror);
      expect((node as Node as HTMLElement).shadowRoot).not.toBeNull();
      expect((node as Node as HTMLElement).shadowRoot!.childNodes.length).toBe(
        1,
      );
      const childElement = (node as Node as HTMLElement).shadowRoot!
        .childNodes[0] as HTMLElement;
      expect(childElement.tagName).toEqual('DIV');
    });
  });

  describe('diff iframe elements', () => {
    vi.setConfig({ testTimeout: 60_000 });

    it('should add an element to the contentDocument of an iframe element', () => {
      document.write('<html></html>');
      const node = document.createElement('iframe');
      document.documentElement.appendChild(node);
      expect(node.contentDocument).toBeDefined();

      const rrDocument = new RRDocument();
      const rrNode = rrDocument.createElement('iframe');
      rrDocument.mirror.add(
        rrNode.contentDocument,
        getDefaultSN(rrNode.contentDocument, 1),
      );
      const childElement = rrNode.contentDocument.createElement('div');

      rrNode.contentDocument.appendChild(childElement);
      rrDocument.mirror.add(childElement, {
        ...elementSn,
        tagName: 'div',
        id: 2,
      } as serializedNodeWithId);

      diff(node, rrNode, replayer);
      expect(node.contentDocument!.childNodes.length).toBe(1);
      const element = node.contentDocument!.childNodes[0] as HTMLElement;
      expect(element.tagName).toBe('DIV');
      expect(mirror.getId(element)).toEqual(2);
    });

    it('should remove children from document before adding new nodes', () => {
      document.write('<style></style>'); // old document with elements that need removing

      const rrDocument = new RRDocument();
      const docType = rrDocument.createDocumentType('html', '', '');
      rrDocument.mirror.add(docType, getDefaultSN(docType, 1));
      rrDocument.appendChild(docType);
      const htmlEl = rrDocument.createElement('html');
      rrDocument.mirror.add(htmlEl, getDefaultSN(htmlEl, 2));
      rrDocument.appendChild(htmlEl);

      diff(document, rrDocument, replayer);
      expect(document.childNodes.length).toBe(2);
      const element = document.childNodes[0] as HTMLElement;
      expect(element.nodeType).toBe(element.DOCUMENT_TYPE_NODE);
      expect(mirror.getId(element)).toEqual(1);
    });

    it('should remove children from document before adding new nodes 2', () => {
      document.write('<html><iframe></iframe></html>');

      const iframe = document.querySelector('iframe')!;
      // Remove everthing from the iframe but the root html element
      // `buildNodeWithSn` injects docType elements to trigger compatMode in iframes
      iframe.contentDocument!.write(
        '<!DOCTYPE html PUBLIC "-//W3C//DTD HTML 4.0 Transitional//EN" "">',
      );

      replayer.mirror.add(iframe.contentDocument!, {
        id: 1,
        type: 0,
        childNodes: [
          {
            id: 2,
            rootId: 1,
            type: 2,
            tagName: 'html',
            childNodes: [],
            attributes: {},
          },
        ],
      } as serializedNodeWithId);
      replayer.mirror.add(iframe.contentDocument!.childNodes[0], {
        id: 2,
        rootId: 1,
        type: 2,
        tagName: 'html',
        childNodes: [],
        attributes: {},
      } as serializedNodeWithId);

      const rrDocument = new RRDocument();
      rrDocument.mirror.add(rrDocument, getDefaultSN(rrDocument, 1));
      const docType = rrDocument.createDocumentType('html', '', '');
      rrDocument.mirror.add(docType, getDefaultSN(docType, 2));
      rrDocument.appendChild(docType);
      const htmlEl = rrDocument.createElement('html');
      rrDocument.mirror.add(htmlEl, getDefaultSN(htmlEl, 3));
      rrDocument.appendChild(htmlEl);
      const styleEl = rrDocument.createElement('style');
      rrDocument.mirror.add(styleEl, getDefaultSN(styleEl, 4));
      htmlEl.appendChild(styleEl);
      const headEl = rrDocument.createElement('head');
      rrDocument.mirror.add(headEl, getDefaultSN(headEl, 5));
      htmlEl.appendChild(headEl);
      const bodyEl = rrDocument.createElement('body');
      rrDocument.mirror.add(bodyEl, getDefaultSN(bodyEl, 6));
      htmlEl.appendChild(bodyEl);

      diff(iframe.contentDocument!, rrDocument, replayer);
      expect(iframe.contentDocument!.childNodes.length).toBe(2);
      const element = iframe.contentDocument!.childNodes[0] as HTMLElement;
      expect(element.nodeType).toBe(element.DOCUMENT_TYPE_NODE);
      expect(mirror.getId(element)).toEqual(2);
    });

    it('should remove children from document before adding new nodes 3', () => {
      document.write('<html><body><iframe></iframe></body></html>');

      const iframeInDom = document.querySelector('iframe')!;

      replayer.mirror.add(iframeInDom, {
        id: 3,
        type: 2,
        rootId: 1,
        tagName: 'iframe',
        childNodes: [],
        attributes: {},
      } as serializedNodeWithId);
      replayer.mirror.add(iframeInDom.contentDocument!, {
        id: 4,
        type: 0,
        childNodes: [],
      } as serializedNodeWithId);

      const rrDocument = new RRDocument();

      const rrIframeEl = rrDocument.createElement('iframe');
      rrDocument.mirror.add(rrIframeEl, getDefaultSN(rrIframeEl, 3));
      rrDocument.appendChild(rrIframeEl);
      rrDocument.mirror.add(
        rrIframeEl.contentDocument!,
        getDefaultSN(rrIframeEl.contentDocument!, 4),
      );

      const rrDocType = rrDocument.createDocumentType('html', '', '');
      rrIframeEl.contentDocument.appendChild(rrDocType);
      const rrHtmlEl = rrDocument.createElement('html');
      rrDocument.mirror.add(rrHtmlEl, getDefaultSN(rrHtmlEl, 6));
      rrIframeEl.contentDocument.appendChild(rrHtmlEl);
      const rrHeadEl = rrDocument.createElement('head');
      rrDocument.mirror.add(rrHeadEl, getDefaultSN(rrHeadEl, 8));
      rrHtmlEl.appendChild(rrHeadEl);
      const bodyEl = rrDocument.createElement('body');
      rrDocument.mirror.add(bodyEl, getDefaultSN(bodyEl, 9));
      rrHtmlEl.appendChild(bodyEl);

      diff(iframeInDom, rrIframeEl, replayer);
      expect(iframeInDom.contentDocument!.childNodes.length).toBe(2);
      const element = iframeInDom.contentDocument!.childNodes[0] as HTMLElement;
      expect(element.nodeType).toBe(element.DOCUMENT_TYPE_NODE);
      expect(mirror.getId(element)).toEqual(-1);
    });

    it('should remove children from document before adding new nodes 4', () => {
      /**
       * This case aims to test whether the diff function can remove all the old doctype  and html element from the document before adding new doctype and html element.
       * If not, the diff function will throw errors or warnings.
       */
      // Mock the original console.warn function to make the test fail once console.warn is called.
      const warn = vi.spyOn(global.console, 'warn');

      document.write('<!DOCTYPE html><html><body></body></html>');
      const rrdom = new RRDocument();
      /**
       * Make the structure of document and RRDom look like this:
       * -2 Document
       *  -3 DocumentType
       *  -4 HTML
       *    -5 HEAD
       *    -6 BODY
       */
      buildFromDom(document, mirror, rrdom);
      expect(mirror.getId(document)).toBe(-2);
      expect(mirror.getId(document.body)).toBe(-6);
      expect(rrdom.mirror.getId(rrdom)).toBe(-2);
      expect(rrdom.mirror.getId(rrdom.body)).toBe(-6);

      while (rrdom.firstChild) rrdom.removeChild(rrdom.firstChild);
      /**
       * Rebuild the rrdom and make it looks like this:
       * -7 RRDocument
       *  -8 RRDocumentType
       *  -9 HTML
       *    -10 HEAD
       *    -11 BODY
       */
      buildFromDom(document, undefined, rrdom);
      // Keep the ids of real document unchanged.
      expect(mirror.getId(document)).toBe(-2);
      expect(mirror.getId(document.body)).toBe(-6);

      expect(rrdom.mirror.getId(rrdom)).toBe(-7);
      expect(rrdom.mirror.getId(rrdom.body)).toBe(-11);

      // Diff the document with the new rrdom.
      diff(document, rrdom, replayer);
      // Check that warn was not called (fail on warning)
      expect(warn).not.toHaveBeenCalled();

      // Check that the old nodes are removed from the NodeMirror.
      [-2, -3, -4, -5, -6].forEach((id) =>
        expect(mirror.getNode(id)).toBeNull(),
      );
      expect(mirror.getId(document)).toBe(-7);
      expect(mirror.getId(document.doctype)).toBe(-8);
      expect(mirror.getId(document.documentElement)).toBe(-9);
      expect(mirror.getId(document.head)).toBe(-10);
      expect(mirror.getId(document.body)).toBe(-11);

      warn.mockRestore();
    });

    it('selectors should be case-sensitive for matching in iframe dom', async () => {
      /**
       * If the selector match is case insensitive, it will cause some CSS style problems in the replayer.
       * This test result executed in JSDom is different from that in real browser so we use puppeteer as test environment.
       */
      const browser = await puppeteer.launch();
      const page = await browser.newPage();
      await page.goto('about:blank');

      try {
        const code = fs.readFileSync(
          path.resolve(__dirname, '../dist/rrdom.umd.cjs'),
          'utf8',
        );
        await page.evaluate(code);

        const className = 'case-sensitive';
        // To show the selector match pattern (case sensitive) in normal dom.
        const caseInsensitiveInNormalDom = await page.evaluate((className) => {
          document.write(
            '<!DOCTYPE html><html><body><iframe></iframe></body></html>',
          );
          const htmlEl = document.documentElement;
          htmlEl.className = className.toLowerCase();
          return htmlEl.matches(`.${className.toUpperCase()}`);
        }, className);
        expect(caseInsensitiveInNormalDom).toBeFalsy();

        // To show the selector match pattern (case insensitive) in auto mounted iframe dom.
        const caseInsensitiveInDefaultIFrameDom = await page.evaluate(
          (className) => {
            const iframeEl = document.querySelector('iframe');
            const htmlEl = iframeEl?.contentDocument?.documentElement;
            if (htmlEl) {
              htmlEl.className = className.toLowerCase();
              return htmlEl.matches(`.${className.toUpperCase()}`);
            }
          },
          className,
        );
        expect(caseInsensitiveInDefaultIFrameDom).toBeTruthy();

        const iframeElId = 3,
          iframeDomId = 4,
          htmlElId = 5;
        const result = await page.evaluate(`
          const iframeEl = document.querySelector('iframe');

          // Construct a virtual dom tree.
          const rrDocument = new rrdom.RRDocument();
          const rrIframeEl = rrDocument.createElement('iframe');
          rrDocument.mirror.add(rrIframeEl, rrdom.getDefaultSN(rrIframeEl, ${iframeElId}));
          rrDocument.appendChild(rrIframeEl);
          rrDocument.mirror.add(
            rrIframeEl.contentDocument,
            rrdom.getDefaultSN(rrIframeEl.contentDocument, ${iframeDomId}),
          );
          const rrDocType = rrDocument.createDocumentType('html', '', '');
          rrIframeEl.contentDocument.appendChild(rrDocType);
          const rrHtmlEl = rrDocument.createElement('html');
          rrDocument.mirror.add(rrHtmlEl, rrdom.getDefaultSN(rrHtmlEl, ${htmlElId}));
          rrIframeEl.contentDocument.appendChild(rrHtmlEl);
          
          const replayer = {
            mirror: rrdom.createMirror(),
            applyCanvas: () => {},
            applyInput: () => {},
            applyScroll: () => {},
            applyStyleSheetMutation: () => {},
          };
          rrdom.diff(iframeEl, rrIframeEl, replayer);
          
          iframeEl.contentDocument.documentElement.className =
            '${className.toLowerCase()}';
          iframeEl.contentDocument.childNodes.length === 2 &&
            replayer.mirror.getId(iframeEl.contentDocument.documentElement) === ${htmlElId} &&
            // To test whether the selector match of the updated iframe document is case sensitive or not.
            !iframeEl.contentDocument.documentElement.matches(
              '.${className.toUpperCase()}',
            );
        `);
        // IFrame document has two children, mirror id of documentElement is ${htmlElId}, and selectors should be case-sensitive for matching in iframe dom (consistent with the normal dom).
        expect(result).toBeTruthy();
      } finally {
        await page.close();
        await browser.close();
      }
    });
  });

  describe('afterAppend callback', () => {
    it('should call afterAppend callback', () => {
      const afterAppendFn = vi.spyOn(replayer, 'afterAppend');
      const node = createTree(
        {
          tagName: 'div',
          id: 1,
        },
        undefined,
        mirror,
      ) as Node;

      const rrdom = new RRDocument();
      const rrNode = createTree(
        {
          tagName: 'div',
          id: 1,
          children: [
            {
              tagName: 'span',
              id: 2,
            },
          ],
        },
        rrdom,
      ) as RRNode;
      diff(node, rrNode, replayer);
      expect(afterAppendFn).toHaveBeenCalledTimes(1);
      expect(afterAppendFn).toHaveBeenCalledWith(node.childNodes[0], 2);
      afterAppendFn.mockRestore();
    });

    it('should diff without afterAppend callback', () => {
      replayer.afterAppend = undefined;
      const rrdom = buildFromDom(document);
      document.open();
      diff(document, rrdom, replayer);
      replayer.afterAppend = () => {};
    });

    it('should call afterAppend callback in the post traversal order', () => {
      const afterAppendFn = vi.spyOn(replayer, 'afterAppend');
      document.open();

      const rrdom = new RRDocument();
      rrdom.mirror.add(rrdom, getDefaultSN(rrdom, 1));
      const rrNode = createTree(
        {
          tagName: 'html',
          id: 1,
          children: [
            {
              tagName: 'head',
              id: 2,
            },
            {
              tagName: 'body',
              id: 3,
              children: [
                {
                  tagName: 'span',
                  id: 4,
                  children: [
                    {
                      tagName: 'li',
                      id: 5,
                    },
                    {
                      tagName: 'li',
                      id: 6,
                    },
                  ],
                },
                {
                  tagName: 'p',
                  id: 7,
                },
                {
                  tagName: 'p',
                  id: 8,
                  children: [
                    {
                      tagName: 'li',
                      id: 9,
                    },
                    {
                      tagName: 'li',
                      id: 10,
                    },
                  ],
                },
              ],
            },
          ],
        },
        rrdom,
      ) as RRNode;
      diff(document, rrNode, replayer);

      expect(afterAppendFn).toHaveBeenCalledTimes(10);
      // the correct traversal order
      [2, 5, 6, 4, 7, 9, 10, 8, 3, 1].forEach((id, index) => {
        expect((mirror.getNode(id) as HTMLElement).tagName).toEqual(
          (rrdom.mirror.getNode(id) as IRRElement).tagName,
        );
        expect(afterAppendFn).toHaveBeenNthCalledWith(
          index + 1,
          mirror.getNode(id),
          id,
        );
      });
    });

    it('should only call afterAppend for newly created nodes', () => {
      const afterAppendFn = vi.spyOn(replayer, 'afterAppend');
      const rrdom = buildFromDom(document, replayer.mirror) as RRDocument;

      // Append 3 nodes to rrdom.
      const rrNode = createTree(
        {
          tagName: 'span',
          id: 1,
          children: [
            {
              tagName: 'li',
              id: 2,
            },
            {
              tagName: 'li',
              id: 3,
            },
          ],
        },
        rrdom,
      ) as RRNode;
      rrdom.body?.appendChild(rrNode);
      diff(document, rrdom, replayer);
      expect(afterAppendFn).toHaveBeenCalledTimes(3);
      // Should only call afterAppend for 3 newly appended nodes.
      [2, 3, 1].forEach((id, index) => {
        expect((mirror.getNode(id) as HTMLElement).tagName).toEqual(
          (rrdom.mirror.getNode(id) as IRRElement).tagName,
        );
        expect(afterAppendFn).toHaveBeenNthCalledWith(
          index + 1,
          mirror.getNode(id),
          id,
        );
      });
      afterAppendFn.mockClear();
    });
  });

  describe('create or get a Node', () => {
    it('create a real HTML element from RRElement', () => {
      const rrDocument = new RRDocument();
      const rrNode = rrDocument.createElement('DIV');
      const sn2 = Object.assign({}, elementSn, { id: 0 });
      rrDocument.mirror.add(rrNode, sn2);

      let result = createOrGetNode(rrNode, mirror, rrDocument.mirror);
      expect(result).toBeInstanceOf(HTMLElement);
      expect(mirror.getId(result)).toBe(0);
      expect((result as Node as HTMLElement).tagName).toBe('DIV');
    });

    it('create a node from RRNode', () => {
      const rrDocument = new RRDocument();
      rrDocument.mirror.add(rrDocument, getDefaultSN(rrDocument, 0));
      let result = createOrGetNode(rrDocument, mirror, rrDocument.mirror);
      expect(result).toBeInstanceOf(Document);
      expect(mirror.getId(result)).toBe(0);

      const textContent = 'Text Content';
      let rrNode: RRNode = rrDocument.createTextNode(textContent);
      rrDocument.mirror.add(rrNode, getDefaultSN(rrNode, 1));
      result = createOrGetNode(rrNode, mirror, rrDocument.mirror);
      expect(result).toBeInstanceOf(Text);
      expect(mirror.getId(result)).toBe(1);
      expect((result as Node as Text).textContent).toBe(textContent);

      rrNode = rrDocument.createComment(textContent);
      rrDocument.mirror.add(rrNode, getDefaultSN(rrNode, 2));
      result = createOrGetNode(rrNode, mirror, rrDocument.mirror);
      expect(result).toBeInstanceOf(Comment);
      expect(mirror.getId(result)).toBe(2);
      expect((result as Node as Comment).textContent).toBe(textContent);

      rrNode = rrDocument.createCDATASection('');
      rrDocument.mirror.add(rrNode, getDefaultSN(rrNode, 3));
      expect(() =>
        createOrGetNode(rrNode, mirror, rrDocument.mirror),
      ).toThrowErrorMatchingInlineSnapshot(`DOMException {}`);
    });

    it('create a DocumentType from RRDocumentType', () => {
      const rrDocument = new RRDocument();
      const publicId = '-//W3C//DTD XHTML 1.0 Transitional//EN';
      let rrNode: RRNode = rrDocument.createDocumentType('html', publicId, '');
      rrDocument.mirror.add(rrNode, getDefaultSN(rrNode, 0));
      let result = createOrGetNode(rrNode, mirror, rrDocument.mirror);
      expect(result).toBeInstanceOf(DocumentType);
      expect(mirror.getId(result)).toBe(0);
      expect((result as Node as DocumentType).name).toEqual('html');
      expect((result as Node as DocumentType).publicId).toEqual(publicId);
      expect((result as Node as DocumentType).systemId).toEqual('');
    });

    it('can get a node if it already exists', () => {
      const rrDocument = new RRDocument();
      const textContent = 'Text Content';
      const text = document.createTextNode(textContent);
      const sn: serializedNodeWithId = {
        id: 0,
        type: RRNodeType.Text,
        textContent: 'text of the existed node',
      };
      // Add the text node to the mirror to make it look like already existing.
      mirror.add(text, sn);
      const rrNode: RRNode = rrDocument.createTextNode(textContent);
      rrDocument.mirror.add(rrNode, getDefaultSN(rrNode, 0));
      let result = createOrGetNode(rrNode, mirror, rrDocument.mirror);

      expect(result).toBeInstanceOf(Text);
      expect(mirror.getId(result)).toBe(0);
      expect((result as Node as Text).textContent).toBe(textContent);
      expect(result).toEqual(text);
      // To make sure the existed text node is used.
      expect(mirror.getMeta(result)).toEqual(mirror.getMeta(text));
    });
  });

  describe('test sameNodeType function', () => {
    const rrdom = new RRDocument();
    it('should return true when two elements have same tagNames', () => {
      const div1 = document.createElement('div');
      const div2 = rrdom.createElement('div');
      expect(sameNodeType(div1, div2)).toBeTruthy();
    });

    it('should return false when two elements have different tagNames', () => {
      const div1 = document.createElement('div');
      const div2 = rrdom.createElement('span');
      expect(sameNodeType(div1, div2)).toBeFalsy();
    });

    it('should return false when two nodes have the same node type', () => {
      let node1: Node = new Document();
      let node2: IRRNode = new RRDocument();
      expect(sameNodeType(node1, node2)).toBeTruthy();

      node1 = document.implementation.createDocumentType('html', '', '');
      node2 = rrdom.createDocumentType('', '', '');
      expect(sameNodeType(node1, node2)).toBeTruthy();

      node1 = document.createTextNode('node1');
      node2 = rrdom.createTextNode('node2');
      expect(sameNodeType(node1, node2)).toBeTruthy();

      node1 = document.createComment('node1');
      node2 = rrdom.createComment('node2');
      expect(sameNodeType(node1, node2)).toBeTruthy();
    });

    it('should return false when two nodes have different node types', () => {
      let node1: Node = new Document();
      let node2: IRRNode = rrdom.createDocumentType('', '', '');
      expect(sameNodeType(node1, node2)).toBeFalsy();

      node1 = document.implementation.createDocumentType('html', '', '');
      node2 = new RRDocument();
      expect(sameNodeType(node1, node2)).toBeFalsy();

      node1 = document.createTextNode('node1');
      node2 = rrdom.createComment('node2');
      expect(sameNodeType(node1, node2)).toBeFalsy();

      node1 = document.createComment('node1');
      node2 = rrdom.createTextNode('node2');
      expect(sameNodeType(node1, node2)).toBeFalsy();
    });
  });

  describe('test nodeMatching function', () => {
    const rrdom = new RRDocument();
    const NodeMirror = createMirror();
    const rrdomMirror = new RRNodeMirror();
    beforeEach(() => {
      NodeMirror.reset();
      rrdomMirror.reset();
    });

    it('should return false when two nodes have different Ids', () => {
      const node1 = document.createElement('div');
      const node2 = rrdom.createElement('div');
      NodeMirror.add(node1, getDefaultSN(node2, 1));
      rrdomMirror.add(node2, getDefaultSN(node2, 2));
      expect(nodeMatching(node1, node2, NodeMirror, rrdomMirror)).toBeFalsy();
    });

    it('should return false when two nodes have same Ids but different node types', () => {
      // Compare an element with a comment node
      let node1: Node = document.createElement('div');
      NodeMirror.add(node1, getDefaultSN(rrdom.createElement('div'), 1));
      let node2: IRRNode = rrdom.createComment('test');
      rrdomMirror.add(node2, getDefaultSN(node2, 1));
      expect(nodeMatching(node1, node2, NodeMirror, rrdomMirror)).toBeFalsy();

      // Compare an element node with a text node
      node2 = rrdom.createTextNode('');
      rrdomMirror.add(node2, getDefaultSN(node2, 1));
      expect(nodeMatching(node1, node2, NodeMirror, rrdomMirror)).toBeFalsy();

      // Compare a document with a text node
      node1 = new Document();
      NodeMirror.add(node1, getDefaultSN(rrdom, 1));
      expect(nodeMatching(node1, node2, NodeMirror, rrdomMirror)).toBeFalsy();

      // Compare a document with a document type node
      node2 = rrdom.createDocumentType('', '', '');
      rrdomMirror.add(node2, getDefaultSN(node2, 1));
      expect(nodeMatching(node1, node2, NodeMirror, rrdomMirror)).toBeFalsy();
    });

    it('should compare two elements', () => {
      // Compare two elements with different tagNames
      let node1 = document.createElement('div');
      let node2 = rrdom.createElement('span');
      NodeMirror.add(node1, getDefaultSN(rrdom.createElement('div'), 1));
      rrdomMirror.add(node2, getDefaultSN(node2, 1));
      expect(nodeMatching(node1, node2, NodeMirror, rrdomMirror)).toBeFalsy();

      // Compare two elements with same tagNames but different attributes
      node2 = rrdom.createElement('div');
      node2.setAttribute('class', 'test');
      rrdomMirror.add(node2, getDefaultSN(node2, 1));
      expect(nodeMatching(node1, node2, NodeMirror, rrdomMirror)).toBeTruthy();

      // Should return false when two elements have same tagNames and attributes but different children
      rrdomMirror.add(node2, getDefaultSN(node2, 2));
      expect(nodeMatching(node1, node2, NodeMirror, rrdomMirror)).toBeFalsy();
    });
  });
});<|MERGE_RESOLUTION|>--- conflicted
+++ resolved
@@ -9,12 +9,8 @@
   NodeType as RRNodeType,
   createMirror,
   Mirror as NodeMirror,
-<<<<<<< HEAD
+  serializedNodeWithId,
 } from 'howdygo-rrweb-snapshot';
-=======
-  serializedNodeWithId,
-} from 'rrweb-snapshot';
->>>>>>> d4ad5f86
 import {
   buildFromDom,
   getDefaultSN,
@@ -31,20 +27,8 @@
   sameNodeType,
 } from '../src/diff';
 import type { IRRElement, IRRNode } from '../src/document';
-<<<<<<< HEAD
-import { Replayer } from 'howdygo-rrweb';
-import type {
-  eventWithTime,
-  canvasMutationData,
-  styleDeclarationData,
-  styleSheetRuleData,
-} from 'howdygo-rrweb-types';
+import type { canvasMutationData, styleSheetRuleData } from 'howdygo-rrweb-types';
 import { EventType, IncrementalSource } from 'howdygo-rrweb-types';
-import { compileTSCode } from './utils';
-=======
-import type { canvasMutationData, styleSheetRuleData } from '@rrweb/types';
-import { EventType, IncrementalSource } from '@rrweb/types';
->>>>>>> d4ad5f86
 
 const elementSn = {
   type: RRNodeType.Element,
@@ -1432,7 +1416,7 @@
 
       try {
         const code = fs.readFileSync(
-          path.resolve(__dirname, '../dist/rrdom.umd.cjs'),
+          path.resolve(__dirname, '../dist/howdygo-rrdom.umd.cjs'),
           'utf8',
         );
         await page.evaluate(code);
