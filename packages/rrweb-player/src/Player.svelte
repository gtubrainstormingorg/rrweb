--- conflicted
+++ resolved
@@ -1,13 +1,8 @@
 <script lang="ts">
   import { onMount, onDestroy } from 'svelte';
-<<<<<<< HEAD
-  import { Replayer, unpack } from 'howdygo-rrweb';
+  import { Replayer } from 'howdygo-rrweb-replay';
+  import { unpack } from 'howdygo-rrweb-packer/unpack';
   import type { eventWithTime } from 'howdygo-rrweb-types';
-=======
-  import { Replayer } from '@rrweb/replay';
-  import { unpack } from '@rrweb/packer/unpack';
-  import type { eventWithTime } from '@rrweb/types';
->>>>>>> d4ad5f86
   import {
     inlineCss,
     openFullscreen,
@@ -200,7 +195,7 @@
 </script>
 
 <style global>
-  @import '@rrweb/replay/dist/style.css';
+  @import 'howdygo-rrweb-replay/dist/style.css';
 
   .rr-player {
     position: relative;
