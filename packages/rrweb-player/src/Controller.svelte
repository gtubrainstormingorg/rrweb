--- conflicted
+++ resolved
@@ -1,17 +1,11 @@
 <script lang="ts">
-<<<<<<< HEAD
-  import { EventType } from 'howdygo-rrweb';
-  import type { Replayer } from 'howdygo-rrweb';
+  import { EventType } from 'howdygo-rrweb-types';
   import type { playerMetaData } from 'howdygo-rrweb-types';
-=======
-  import { EventType } from '@rrweb/types';
-  import type { playerMetaData } from '@rrweb/types';
->>>>>>> d4ad5f86
   import type {
     Replayer,
     PlayerMachineState,
     SpeedMachineState,
-  } from '@rrweb/replay';
+  } from 'howdygo-rrweb-replay';
   import {
     onMount,
     onDestroy,
