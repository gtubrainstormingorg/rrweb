--- conflicted
+++ resolved
@@ -15,13 +15,8 @@
   }
 }
 
-<<<<<<< HEAD
-import { EventType, IncrementalSource } from 'howdygo-rrweb';
+import { EventType, IncrementalSource } from 'howdygo-rrweb-types';
 import type { eventWithTime } from 'howdygo-rrweb-types';
-=======
-import { EventType, IncrementalSource } from '@rrweb/types';
-import type { eventWithTime } from '@rrweb/types';
->>>>>>> d4ad5f86
 
 export function inlineCss(cssObj: Record<string, string>): string {
   let style = '';
