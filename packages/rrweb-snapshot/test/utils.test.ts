/**
 * @vitest-environment jsdom
 */
import { describe, it, test, expect } from 'vitest';
import { NodeType, serializedNode } from '../src/types';
<<<<<<< HEAD
import { extractFileExtension, isNodeMetaEqual } from '../src/utils';
import { serializedNodeWithId } from 'howdygo-rrweb-snapshot';
=======
import {
  escapeImportStatement,
  extractFileExtension,
  fixSafariColons,
  isNodeMetaEqual,
} from '../src/utils';
import type { serializedNodeWithId } from 'rrweb-snapshot';
>>>>>>> d4ad5f86

describe('utils', () => {
  describe('isNodeMetaEqual()', () => {
    const document1: serializedNode = {
      type: NodeType.Document,
      compatMode: 'CSS1Compat',
      childNodes: [],
    };
    const document2: serializedNode = {
      type: NodeType.Document,
      compatMode: 'BackCompat',
      childNodes: [],
    };
    const documentType1: serializedNode = {
      type: NodeType.DocumentType,
      name: 'html',
      publicId: '',
      systemId: '',
    };
    const documentType2: serializedNode = {
      type: NodeType.DocumentType,
      name: 'html',
      publicId: '',
      systemId: 'http://www.w3.org/TR/xhtml1/DTD/xhtml1-strict.dtd',
    };
    const text1: serializedNode = {
      type: NodeType.Text,
      textContent: 'Hello World',
    };
    const text2: serializedNode = {
      type: NodeType.Text,
      textContent: 'Hello world',
    };
    const comment1: serializedNode = {
      type: NodeType.Comment,
      textContent: 'Hello World',
    };
    const comment2: serializedNode = {
      type: NodeType.Comment,
      textContent: 'Hello world',
    };
    const element1: serializedNode = {
      type: NodeType.Element,
      tagName: 'div',
      attributes: {
        className: 'test',
      },
      childNodes: [],
    };
    const element2: serializedNode = {
      type: NodeType.Element,
      tagName: 'span',
      attributes: {
        'aria-label': 'Hello World',
      },
      childNodes: [],
    };
    const element3: serializedNode = {
      type: NodeType.Element,
      tagName: 'div',
      attributes: { id: 'test' },
      childNodes: [comment1 as serializedNodeWithId],
    };

    it('should return false if two nodes have different node types', () => {
      expect(
        isNodeMetaEqual(
          undefined as unknown as serializedNode,
          null as unknown as serializedNode,
        ),
      ).toBeFalsy();
      expect(isNodeMetaEqual(document1, element1)).toBeFalsy();
      expect(isNodeMetaEqual(document1, documentType1)).toBeFalsy();
      expect(isNodeMetaEqual(documentType1, element1)).toBeFalsy();
      expect(isNodeMetaEqual(text1, comment1)).toBeFalsy();
      expect(isNodeMetaEqual(text1, element1)).toBeFalsy();
      expect(isNodeMetaEqual(comment1, element1)).toBeFalsy();
    });

    it('should compare meta data of two document nodes', () => {
      expect(
        isNodeMetaEqual(document1, JSON.parse(JSON.stringify(document1))),
      ).toBeTruthy();
      expect(
        isNodeMetaEqual(JSON.parse(JSON.stringify(document2)), document2),
      ).toBeTruthy();
      expect(isNodeMetaEqual(document1, document2)).toBeFalsy();
    });

    it('should compare meta data of two documentType nodes', () => {
      expect(
        isNodeMetaEqual(
          documentType1,
          JSON.parse(JSON.stringify(documentType1)),
        ),
      ).toBeTruthy();
      expect(
        isNodeMetaEqual(
          JSON.parse(JSON.stringify(documentType2)),
          documentType2,
        ),
      ).toBeTruthy();
      expect(isNodeMetaEqual(documentType1, documentType2)).toBeFalsy();
    });

    it('should compare meta data of two text nodes', () => {
      expect(
        isNodeMetaEqual(text1, JSON.parse(JSON.stringify(text1))),
      ).toBeTruthy();
      expect(
        isNodeMetaEqual(JSON.parse(JSON.stringify(text2)), text2),
      ).toBeTruthy();
      expect(isNodeMetaEqual(text1, text2)).toBeFalsy();
    });

    it('should compare meta data of two comment nodes', () => {
      expect(
        isNodeMetaEqual(comment1, JSON.parse(JSON.stringify(comment1))),
      ).toBeTruthy();
      expect(
        isNodeMetaEqual(JSON.parse(JSON.stringify(comment2)), comment2),
      ).toBeTruthy();
      expect(isNodeMetaEqual(comment1, comment2)).toBeFalsy();
    });

    it('should compare meta data of two HTML elements', () => {
      expect(
        isNodeMetaEqual(element1, JSON.parse(JSON.stringify(element1))),
      ).toBeTruthy();
      expect(
        isNodeMetaEqual(JSON.parse(JSON.stringify(element2)), element2),
      ).toBeTruthy();
      expect(
        isNodeMetaEqual(element1, {
          ...element1,
          childNodes: [comment2 as serializedNodeWithId],
        }),
      ).toBeTruthy();
      expect(isNodeMetaEqual(element1, element2)).toBeFalsy();
      expect(isNodeMetaEqual(element1, element3)).toBeFalsy();
      expect(isNodeMetaEqual(element2, element3)).toBeFalsy();
    });
  });
  describe('extractFileExtension', () => {
    test('absolute path', () => {
      const path = 'https://example.com/styles/main.css';
      const extension = extractFileExtension(path);
      expect(extension).toBe('css');
    });

    test('relative path', () => {
      const path = 'styles/main.css';
      const baseURL = 'https://example.com/';
      const extension = extractFileExtension(path, baseURL);
      expect(extension).toBe('css');
    });

    test('path with search parameters', () => {
      const path = 'https://example.com/scripts/app.js?version=1.0';
      const extension = extractFileExtension(path);
      expect(extension).toBe('js');
    });

    test('path with fragment', () => {
      const path = 'https://example.com/styles/main.css#section1';
      const extension = extractFileExtension(path);
      expect(extension).toBe('css');
    });

    test('path with search parameters and fragment', () => {
      const path = 'https://example.com/scripts/app.js?version=1.0#section1';
      const extension = extractFileExtension(path);
      expect(extension).toBe('js');
    });

    test('path without extension', () => {
      const path = 'https://example.com/path/to/directory/';
      const extension = extractFileExtension(path);
      expect(extension).toBeNull();
    });

    test('invalid URL', () => {
      const path = '!@#$%^&*()';
      const baseURL = 'invalid';
      const extension = extractFileExtension(path, baseURL);
      expect(extension).toBeNull();
    });

    test('path with multiple dots', () => {
      const path = 'https://example.com/scripts/app.min.js?version=1.0';
      const extension = extractFileExtension(path);
      expect(extension).toBe('js');
    });
  });

  describe('escapeImportStatement', () => {
    it('parses imports with quotes correctly', () => {
      const out1 = escapeImportStatement({
        cssText: `@import url("/foo.css;900;800"");`,
        href: '/foo.css;900;800"',
        media: {
          length: 0,
        },
        layerName: null,
        supportsText: null,
      } as unknown as CSSImportRule);
      expect(out1).toEqual(`@import url("/foo.css;900;800\\"");`);

      const out2 = escapeImportStatement({
        cssText: `@import url("/foo.css;900;800"") supports(display: flex);`,
        href: '/foo.css;900;800"',
        media: {
          length: 0,
        },
        layerName: null,
        supportsText: 'display: flex',
      } as unknown as CSSImportRule);
      expect(out2).toEqual(
        `@import url("/foo.css;900;800\\"") supports(display: flex);`,
      );

      const out3 = escapeImportStatement({
        cssText: `@import url("/foo.css;900;800"");`,
        href: '/foo.css;900;800"',
        media: {
          length: 1,
          mediaText: 'print, screen',
        },
        layerName: null,
        supportsText: null,
      } as unknown as CSSImportRule);
      expect(out3).toEqual(`@import url("/foo.css;900;800\\"") print, screen;`);

      const out4 = escapeImportStatement({
        cssText: `@import url("/foo.css;900;800"") layer(layer-1);`,
        href: '/foo.css;900;800"',
        media: {
          length: 0,
        },
        layerName: 'layer-1',
        supportsText: null,
      } as unknown as CSSImportRule);
      expect(out4).toEqual(
        `@import url("/foo.css;900;800\\"") layer(layer-1);`,
      );

      const out5 = escapeImportStatement({
        cssText: `@import url("/foo.css;900;800"") layer;`,
        href: '/foo.css;900;800"',
        media: {
          length: 0,
        },
        layerName: '',
        supportsText: null,
      } as unknown as CSSImportRule);
      expect(out5).toEqual(`@import url("/foo.css;900;800\\"") layer;`);
    });
  });
  describe('fixSafariColons', () => {
    it('parses : in attribute selectors correctly', () => {
      const out1 = fixSafariColons('[data-foo] { color: red; }');
      expect(out1).toEqual('[data-foo] { color: red; }');

      const out2 = fixSafariColons('[data-foo:other] { color: red; }');
      expect(out2).toEqual('[data-foo\\:other] { color: red; }');

      const out3 = fixSafariColons('[data-aa\\:other] { color: red; }');
      expect(out3).toEqual('[data-aa\\:other] { color: red; }');
    });
  });
});<|MERGE_RESOLUTION|>--- conflicted
+++ resolved
@@ -3,18 +3,13 @@
  */
 import { describe, it, test, expect } from 'vitest';
 import { NodeType, serializedNode } from '../src/types';
-<<<<<<< HEAD
-import { extractFileExtension, isNodeMetaEqual } from '../src/utils';
-import { serializedNodeWithId } from 'howdygo-rrweb-snapshot';
-=======
 import {
   escapeImportStatement,
   extractFileExtension,
   fixSafariColons,
   isNodeMetaEqual,
 } from '../src/utils';
-import type { serializedNodeWithId } from 'rrweb-snapshot';
->>>>>>> d4ad5f86
+import type { serializedNodeWithId } from 'howdygo-rrweb-snapshot';
 
 describe('utils', () => {
   describe('isNodeMetaEqual()', () => {
