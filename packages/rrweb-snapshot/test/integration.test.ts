--- conflicted
+++ resolved
@@ -105,24 +105,10 @@
       // headless: false,
     });
 
-<<<<<<< HEAD
-    const bundle = await rollup.rollup({
-      input: path.resolve(__dirname, '../src/index.ts'),
-      plugins: [_typescript()],
-    });
-    const {
-      output: [{ code: _code }],
-    } = await bundle.generate({
-      name: 'howdygo-rrweb',
-      format: 'iife',
-    });
-    code = _code;
-=======
     code = fs.readFileSync(
-      path.resolve(__dirname, '../dist/rrweb-snapshot.umd.cjs'),
+      path.resolve(__dirname, '../dist/howdygo-rrweb-snapshot.umd.cjs'),
       'utf-8',
     );
->>>>>>> d4ad5f86
   });
 
   afterAll(async () => {
@@ -451,24 +437,10 @@
       // headless: false,
     });
 
-<<<<<<< HEAD
-    const bundle = await rollup.rollup({
-      input: path.resolve(__dirname, '../src/index.ts'),
-      plugins: [_typescript()],
-    });
-    const {
-      output: [{ code: _code }],
-    } = await bundle.generate({
-      name: 'howdygo-rrweb',
-      format: 'iife',
-    });
-    code = _code;
-=======
     code = fs.readFileSync(
-      path.resolve(__dirname, '../dist/rrweb-snapshot.umd.cjs'),
+      path.resolve(__dirname, '../dist/howdygo-rrweb-snapshot.umd.cjs'),
       'utf-8',
     );
->>>>>>> d4ad5f86
   });
 
   afterAll(async () => {
@@ -510,7 +482,7 @@
     });
 
     code = fs.readFileSync(
-      path.resolve(__dirname, '../dist/rrweb-snapshot.umd.cjs'),
+      path.resolve(__dirname, '../dist/howdygo-rrweb-snapshot.umd.cjs'),
       'utf-8',
     );
   });
@@ -521,13 +493,6 @@
     await page.goto(`${serverURL}/html/dialog.html`, {
       waitUntil: 'load',
     });
-<<<<<<< HEAD
-    const {
-      output: [{ code: _code }],
-    } = await bundle.generate({
-      name: 'howdygo-rrweb',
-      format: 'iife',
-=======
   });
 
   afterAll(async () => {
@@ -560,11 +525,10 @@
     serverURL = getServerURL(server);
     browser = await puppeteer.launch({
       // headless: false,
->>>>>>> d4ad5f86
     });
 
     code = fs.readFileSync(
-      path.resolve(__dirname, '../dist/rrweb-snapshot.umd.cjs'),
+      path.resolve(__dirname, '../dist/howdygo-rrweb-snapshot.umd.cjs'),
       'utf-8',
     );
   });
