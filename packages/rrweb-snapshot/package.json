{
<<<<<<< HEAD
  "name": "howdygo-rrweb-snapshot",
  "version": "2.0.0-alpha.19",
=======
  "name": "rrweb-snapshot",
  "version": "2.0.0-alpha.18",
>>>>>>> d4ad5f86
  "description": "rrweb's component to take a snapshot of DOM, aka DOM serializer",
  "scripts": {
    "prepare": "npm run prepack",
    "prepack": "npm run build",
    "retest": "vitest run",
    "test": "yarn build && vitest run",
    "test:watch": "vitest watch",
    "retest:update": "vitest run --update",
    "test:update": "yarn build && vitest run --update",
    "bench": "vite build && vitest bench",
    "dev": "vite build --watch",
    "build": "yarn turbo prepublish -F rrweb-snapshot",
    "check-types": "tsc --noEmit",
    "prepublish": "yarn check-types && vite build",
    "lint": "yarn eslint src"
  },
  "type": "module",
  "repository": {
    "type": "git",
    "url": "git+https://github.com/rrweb-io/rrweb.git"
  },
  "keywords": [
    "howdygo-rrweb",
    "snapshot",
    "DOM"
  ],
<<<<<<< HEAD
  "main": "lib/howdygo-rrweb-snapshot.cjs",
  "module": "es/howdygo-rrweb-snapshot.js",
  "unpkg": "dist/howdygo-rrweb-snapshot.js",
  "typings": "typings/index.d.ts",
=======
  "main": "./dist/rrweb-snapshot.umd.cjs",
  "module": "./dist/rrweb-snapshot.js",
  "unpkg": "./dist/rrweb-snapshot.umd.cjs",
  "typings": "dist/index.d.ts",
  "exports": {
    ".": {
      "import": {
        "types": "./dist/index.d.ts",
        "default": "./dist/rrweb-snapshot.js"
      },
      "require": {
        "types": "./dist/index.d.cts",
        "default": "./dist/rrweb-snapshot.umd.cjs"
      }
    }
  },
>>>>>>> d4ad5f86
  "files": [
    "dist",
    "package.json"
  ],
  "author": "yanzhen@smartx.com",
  "license": "MIT",
  "bugs": {
    "url": "https://github.com/rrweb-io/rrweb/issues"
  },
  "homepage": "https://github.com/rrweb-io/rrweb/tree/master/packages/howdygo-rrweb-snapshot#readme",
  "devDependencies": {
    "@rrweb/utils": "^2.0.0-alpha.18",
    "@types/jsdom": "^20.0.0",
    "@types/node": "^18.15.11",
    "@types/puppeteer": "^5.4.4",
    "puppeteer": "^17.1.3",
    "ts-node": "^7.0.1",
    "tslib": "^1.9.3",
    "typescript": "^5.4.5",
    "vite": "^5.3.1",
    "vite-plugin-dts": "^3.9.1",
    "vitest": "^1.4.0"
  },
  "dependencies": {
    "postcss": "^8.4.38"
  }
}<|MERGE_RESOLUTION|>--- conflicted
+++ resolved
@@ -1,11 +1,6 @@
 {
-<<<<<<< HEAD
   "name": "howdygo-rrweb-snapshot",
-  "version": "2.0.0-alpha.19",
-=======
-  "name": "rrweb-snapshot",
-  "version": "2.0.0-alpha.18",
->>>>>>> d4ad5f86
+  "version": "2.0.0-alpha.25",
   "description": "rrweb's component to take a snapshot of DOM, aka DOM serializer",
   "scripts": {
     "prepare": "npm run prepack",
@@ -17,7 +12,7 @@
     "test:update": "yarn build && vitest run --update",
     "bench": "vite build && vitest bench",
     "dev": "vite build --watch",
-    "build": "yarn turbo prepublish -F rrweb-snapshot",
+    "build": "yarn turbo prepublish -F howdygo-rrweb-snapshot",
     "check-types": "tsc --noEmit",
     "prepublish": "yarn check-types && vite build",
     "lint": "yarn eslint src"
@@ -32,29 +27,22 @@
     "snapshot",
     "DOM"
   ],
-<<<<<<< HEAD
-  "main": "lib/howdygo-rrweb-snapshot.cjs",
-  "module": "es/howdygo-rrweb-snapshot.js",
-  "unpkg": "dist/howdygo-rrweb-snapshot.js",
-  "typings": "typings/index.d.ts",
-=======
-  "main": "./dist/rrweb-snapshot.umd.cjs",
-  "module": "./dist/rrweb-snapshot.js",
-  "unpkg": "./dist/rrweb-snapshot.umd.cjs",
+  "main": "./dist/howdygo-rrweb-snapshot.umd.cjs",
+  "module": "./dist/howdygo-rrweb-snapshot.js",
+  "unpkg": "./dist/howdygo-rrweb-snapshot.umd.cjs",
   "typings": "dist/index.d.ts",
   "exports": {
     ".": {
       "import": {
         "types": "./dist/index.d.ts",
-        "default": "./dist/rrweb-snapshot.js"
+        "default": "./dist/howdygo-rrweb-snapshot.js"
       },
       "require": {
         "types": "./dist/index.d.cts",
-        "default": "./dist/rrweb-snapshot.umd.cjs"
+        "default": "./dist/howdygo-rrweb-snapshot.umd.cjs"
       }
     }
   },
->>>>>>> d4ad5f86
   "files": [
     "dist",
     "package.json"
@@ -66,10 +54,11 @@
   },
   "homepage": "https://github.com/rrweb-io/rrweb/tree/master/packages/howdygo-rrweb-snapshot#readme",
   "devDependencies": {
-    "@rrweb/utils": "^2.0.0-alpha.18",
     "@types/jsdom": "^20.0.0",
     "@types/node": "^18.15.11",
+    "@types/postcss-safe-parser": "^5.0.4",
     "@types/puppeteer": "^5.4.4",
+    "howdygo-rrweb-utils": "^2.0.0-alpha.25",
     "puppeteer": "^17.1.3",
     "ts-node": "^7.0.1",
     "tslib": "^1.9.3",
@@ -79,6 +68,7 @@
     "vitest": "^1.4.0"
   },
   "dependencies": {
-    "postcss": "^8.4.38"
+    "postcss": "^8.4.38",
+    "postcss-safe-parser": "^7.0.0"
   }
 }