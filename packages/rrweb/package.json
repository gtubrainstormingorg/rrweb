{
<<<<<<< HEAD
  "name": "howdygo-rrweb",
  "version": "2.0.0-alpha.19",
=======
  "name": "rrweb",
  "version": "2.0.0-alpha.18",
>>>>>>> d4ad5f86
  "description": "record and replay the web",
  "scripts": {
    "prepare": "npm run prepack",
    "prepack": "npm run build",
    "retest": "cross-env PUPPETEER_HEADLESS=true yarn retest:headful",
    "retest:headful": "vitest run --exclude test/benchmark",
    "build-and-test": "yarn build && yarn retest",
    "test:headless": "cross-env PUPPETEER_HEADLESS=true yarn build-and-test",
    "test:headful": "cross-env PUPPETEER_HEADLESS=false yarn build-and-test",
    "test": "yarn test:headless",
    "test:watch": "yarn build && cross-env PUPPETEER_HEADLESS=true yarn vitest --exclude test/benchmark",
    "test:update": "yarn test:headless --update",
    "retest:update": "cross-env PUPPETEER_HEADLESS=true yarn retest --update",
    "repl": "yarn build && node scripts/repl.js",
    "live-stream": "yarn build && node scripts/stream.js",
    "dev": "vite build --watch",
    "build": "yarn turbo run prepublish",
    "check-types": "tsc -noEmit",
    "prepublish": "tsc -noEmit && vite build",
    "lint": "yarn eslint src",
    "benchmark": "vitest run --maxConcurrency 1 --no-file-parallelism test/benchmark"
  },
  "type": "module",
  "repository": {
    "type": "git",
    "url": "git+ssh://git@github.com/rrweb-io/rrweb.git"
  },
  "keywords": [
    "howdygo-rrweb"
  ],
  "main": "./dist/rrweb.umd.cjs",
  "module": "./dist/rrweb.js",
  "unpkg": "./dist/rrweb.umd.cjs",
  "typings": "dist/rrweb.d.ts",
  "exports": {
    ".": {
      "import": {
        "types": "./dist/rrweb.d.ts",
        "default": "./dist/rrweb.js"
      },
      "require": {
        "types": "./dist/rrweb.d.cts",
        "default": "./dist/rrweb.cjs"
      }
    },
    "./dist/style.css": "./dist/style.css"
  },
  "files": [
    "dist",
    "package.json"
  ],
  "sideEffects": false,
  "author": "yanzhen@smartx.com",
  "license": "MIT",
  "bugs": {
    "url": "https://github.com/rrweb-io/rrweb/issues"
  },
  "homepage": "https://github.com/rrweb-io/rrweb#readme",
  "devDependencies": {
    "@types/dom-mediacapture-transform": "0.1.4",
    "@types/inquirer": "^8.2.1",
    "@types/jest-image-snapshot": "^6.1.0",
    "@types/node": "^18.15.11",
    "@types/offscreencanvas": "^2019.6.4",
    "construct-style-sheets-polyfill": "^3.1.0",
    "fast-mhtml": "^1.1.9",
    "identity-obj-proxy": "^3.0.0",
    "ignore-styles": "^5.0.1",
    "inquirer": "^9.0.0",
    "jest-image-snapshot": "^6.2.0",
    "puppeteer": "^20.9.0",
    "simple-peer-light": "^9.10.0",
    "ts-node": "^10.9.1",
    "tslib": "^2.3.1",
    "typescript": "^5.4.5",
    "vite": "^5.3.1",
    "vite-plugin-dts": "^3.9.1"
  },
  "dependencies": {
<<<<<<< HEAD
    "howdygo-rrweb-types": "^2.0.0-alpha.19",
=======
    "@rrweb/types": "^2.0.0-alpha.18",
    "@rrweb/utils": "^2.0.0-alpha.18",
>>>>>>> d4ad5f86
    "@types/css-font-loading-module": "0.0.7",
    "@xstate/fsm": "^1.4.0",
    "base64-arraybuffer": "^1.0.1",
    "mitt": "^3.0.0",
<<<<<<< HEAD
    "howdygo-rrdom": "^2.0.0-alpha.19",
    "howdygo-rrweb-snapshot": "^2.0.0-alpha.19"
=======
    "rrdom": "^2.0.0-alpha.18",
    "rrweb-snapshot": "^2.0.0-alpha.18"
>>>>>>> d4ad5f86
  }
}<|MERGE_RESOLUTION|>--- conflicted
+++ resolved
@@ -1,11 +1,6 @@
 {
-<<<<<<< HEAD
   "name": "howdygo-rrweb",
-  "version": "2.0.0-alpha.19",
-=======
-  "name": "rrweb",
-  "version": "2.0.0-alpha.18",
->>>>>>> d4ad5f86
+  "version": "2.0.0-alpha.25",
   "description": "record and replay the web",
   "scripts": {
     "prepare": "npm run prepack",
@@ -36,19 +31,19 @@
   "keywords": [
     "howdygo-rrweb"
   ],
-  "main": "./dist/rrweb.umd.cjs",
-  "module": "./dist/rrweb.js",
-  "unpkg": "./dist/rrweb.umd.cjs",
-  "typings": "dist/rrweb.d.ts",
+  "main": "./dist/howdygo-rrweb.umd.cjs",
+  "module": "./dist/howdygo-rrweb.js",
+  "unpkg": "./dist/howdygo-rrweb.umd.cjs",
+  "typings": "dist/howdygo-rrweb.d.ts",
   "exports": {
     ".": {
       "import": {
         "types": "./dist/rrweb.d.ts",
-        "default": "./dist/rrweb.js"
+        "default": "./dist/howdygo-rrweb.js"
       },
       "require": {
         "types": "./dist/rrweb.d.cts",
-        "default": "./dist/rrweb.cjs"
+        "default": "./dist/howdygo-rrweb.cjs"
       }
     },
     "./dist/style.css": "./dist/style.css"
@@ -85,22 +80,13 @@
     "vite-plugin-dts": "^3.9.1"
   },
   "dependencies": {
-<<<<<<< HEAD
-    "howdygo-rrweb-types": "^2.0.0-alpha.19",
-=======
-    "@rrweb/types": "^2.0.0-alpha.18",
-    "@rrweb/utils": "^2.0.0-alpha.18",
->>>>>>> d4ad5f86
+    "howdygo-rrweb-types": "^2.0.0-alpha.25",
+    "howdygo-rrweb-utils": "^2.0.0-alpha.25",
     "@types/css-font-loading-module": "0.0.7",
     "@xstate/fsm": "^1.4.0",
     "base64-arraybuffer": "^1.0.1",
     "mitt": "^3.0.0",
-<<<<<<< HEAD
-    "howdygo-rrdom": "^2.0.0-alpha.19",
-    "howdygo-rrweb-snapshot": "^2.0.0-alpha.19"
-=======
-    "rrdom": "^2.0.0-alpha.18",
-    "rrweb-snapshot": "^2.0.0-alpha.18"
->>>>>>> d4ad5f86
+    "howdygo-rrdom": "^2.0.0-alpha.25",
+    "howdygo-rrweb-snapshot": "^2.0.0-alpha.25"
   }
 }