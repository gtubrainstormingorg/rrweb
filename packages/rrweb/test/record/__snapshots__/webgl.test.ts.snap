// Vitest Snapshot v1, https://vitest.dev/guide/snapshot.html

<<<<<<< HEAD
exports[`record webgl record canvas within iframe will record changes to a canvas element 1`] = `
"[
  {
    \\"type\\": 4,
    \\"data\\": {
      \\"href\\": \\"about:blank\\",
      \\"width\\": 1920,
      \\"height\\": 1080
    }
  },
  {
    \\"type\\": 2,
    \\"data\\": {
      \\"node\\": {
        \\"type\\": 0,
        \\"childNodes\\": [
          {
            \\"type\\": 1,
            \\"name\\": \\"html\\",
            \\"publicId\\": \\"\\",
            \\"systemId\\": \\"\\",
            \\"id\\": 2
          },
          {
            \\"type\\": 2,
            \\"tagName\\": \\"html\\",
            \\"attributes\\": {},
            \\"childNodes\\": [
              {
                \\"type\\": 2,
                \\"tagName\\": \\"head\\",
                \\"attributes\\": {},
                \\"childNodes\\": [],
                \\"id\\": 4
              },
              {
                \\"type\\": 2,
                \\"tagName\\": \\"body\\",
                \\"attributes\\": {},
                \\"childNodes\\": [
                  {
                    \\"type\\": 3,
                    \\"textContent\\": \\"\\\\n          \\",
                    \\"id\\": 6
                  },
                  {
                    \\"type\\": 2,
                    \\"tagName\\": \\"iframe\\",
                    \\"attributes\\": {
                      \\"id\\": \\"iframe1\\"
                    },
                    \\"childNodes\\": [],
                    \\"id\\": 7
                  },
                  {
                    \\"type\\": 3,
                    \\"textContent\\": \\"\\\\n        \\\\n      \\\\n    \\",
                    \\"id\\": 8
                  }
                ],
                \\"id\\": 5
              }
            ],
            \\"id\\": 3
          }
        ],
        \\"id\\": 1
      },
      \\"initialOffset\\": {
        \\"left\\": 0,
        \\"top\\": 0
      }
    }
  },
  {
    \\"type\\": 3,
    \\"data\\": {
      \\"source\\": 0,
      \\"adds\\": [
        {
          \\"parentId\\": 7,
          \\"nextId\\": null,
          \\"node\\": {
            \\"type\\": 0,
            \\"childNodes\\": [
              {
                \\"type\\": 2,
                \\"tagName\\": \\"html\\",
                \\"attributes\\": {},
                \\"childNodes\\": [
                  {
                    \\"type\\": 2,
                    \\"tagName\\": \\"head\\",
                    \\"attributes\\": {},
                    \\"childNodes\\": [],
                    \\"rootId\\": 9,
                    \\"id\\": 11
                  },
                  {
                    \\"type\\": 2,
                    \\"tagName\\": \\"body\\",
                    \\"attributes\\": {},
                    \\"childNodes\\": [],
                    \\"rootId\\": 9,
                    \\"id\\": 12
                  }
                ],
                \\"rootId\\": 9,
                \\"id\\": 10
              }
            ],
            \\"compatMode\\": \\"BackCompat\\",
            \\"id\\": 9
          }
        }
      ],
      \\"removes\\": [],
      \\"texts\\": [],
      \\"attributes\\": [],
      \\"isAttachIframe\\": true
    }
  },
  {
    \\"type\\": 3,
    \\"data\\": {
      \\"source\\": 0,
      \\"texts\\": [],
      \\"attributes\\": [],
      \\"removes\\": [],
      \\"adds\\": [
        {
          \\"parentId\\": 12,
          \\"nextId\\": null,
          \\"node\\": {
            \\"type\\": 2,
            \\"tagName\\": \\"canvas\\",
            \\"attributes\\": {
              \\"id\\": \\"canvas\\"
            },
            \\"childNodes\\": [],
            \\"rootId\\": 9,
            \\"id\\": 13
          }
        }
      ]
    }
  },
  {
    \\"type\\": 3,
    \\"data\\": {
      \\"source\\": 9,
      \\"id\\": 13,
      \\"type\\": 1,
      \\"commands\\": [
        {
          \\"property\\": \\"clear\\",
          \\"args\\": [
            16384
          ]
        }
      ]
    }
  }
]"
`;

exports[`record webgl recordCanvas FPS should record snapshots 1`] = `
=======
exports[`record webgl > recordCanvas FPS > should record snapshots 1`] = `
>>>>>>> d4ad5f86
"[
  {
    \\"type\\": 4,
    \\"data\\": {
      \\"href\\": \\"about:blank\\",
      \\"width\\": 1920,
      \\"height\\": 1080
    }
  },
  {
    \\"type\\": 2,
    \\"data\\": {
      \\"node\\": {
        \\"type\\": 0,
        \\"childNodes\\": [
          {
            \\"type\\": 1,
            \\"name\\": \\"html\\",
            \\"publicId\\": \\"\\",
            \\"systemId\\": \\"\\",
            \\"id\\": 2
          },
          {
            \\"type\\": 2,
            \\"tagName\\": \\"html\\",
            \\"attributes\\": {},
            \\"childNodes\\": [
              {
                \\"type\\": 2,
                \\"tagName\\": \\"head\\",
                \\"attributes\\": {},
                \\"childNodes\\": [
                  {
                    \\"type\\": 2,
                    \\"tagName\\": \\"script\\",
                    \\"attributes\\": {
                      \\"type\\": \\"text/javascript\\"
                    },
                    \\"childNodes\\": [
                      {
                        \\"type\\": 3,
                        \\"textContent\\": \\"SCRIPT_PLACEHOLDER\\",
                        \\"id\\": 6
                      }
                    ],
                    \\"id\\": 5
                  }
                ],
                \\"id\\": 4
              },
              {
                \\"type\\": 2,
                \\"tagName\\": \\"body\\",
                \\"attributes\\": {},
                \\"childNodes\\": [
                  {
                    \\"type\\": 3,
                    \\"textContent\\": \\"\\\\n          \\",
                    \\"id\\": 8
                  },
                  {
                    \\"type\\": 2,
                    \\"tagName\\": \\"canvas\\",
                    \\"attributes\\": {
                      \\"id\\": \\"canvas\\"
                    },
                    \\"childNodes\\": [],
                    \\"id\\": 9
                  },
                  {
                    \\"type\\": 3,
                    \\"textContent\\": \\"\\\\n        \\\\n      \\\\n    \\",
                    \\"id\\": 10
                  }
                ],
                \\"id\\": 7
              }
            ],
            \\"id\\": 3
          }
        ],
        \\"id\\": 1
      },
      \\"initialOffset\\": {
        \\"left\\": 0,
        \\"top\\": 0
      }
    }
  }
]"
`;

exports[`record webgl > should batch events by RAF 1`] = `
"[
  {
    \\"type\\": 4,
    \\"data\\": {
      \\"href\\": \\"about:blank\\",
      \\"width\\": 1920,
      \\"height\\": 1080
    }
  },
  {
    \\"type\\": 2,
    \\"data\\": {
      \\"node\\": {
        \\"type\\": 0,
        \\"childNodes\\": [
          {
            \\"type\\": 1,
            \\"name\\": \\"html\\",
            \\"publicId\\": \\"\\",
            \\"systemId\\": \\"\\",
            \\"id\\": 2
          },
          {
            \\"type\\": 2,
            \\"tagName\\": \\"html\\",
            \\"attributes\\": {},
            \\"childNodes\\": [
              {
                \\"type\\": 2,
                \\"tagName\\": \\"head\\",
                \\"attributes\\": {},
                \\"childNodes\\": [
                  {
                    \\"type\\": 2,
                    \\"tagName\\": \\"script\\",
                    \\"attributes\\": {
                      \\"type\\": \\"text/javascript\\"
                    },
                    \\"childNodes\\": [
                      {
                        \\"type\\": 3,
                        \\"textContent\\": \\"SCRIPT_PLACEHOLDER\\",
                        \\"id\\": 6
                      }
                    ],
                    \\"id\\": 5
                  }
                ],
                \\"id\\": 4
              },
              {
                \\"type\\": 2,
                \\"tagName\\": \\"body\\",
                \\"attributes\\": {},
                \\"childNodes\\": [
                  {
                    \\"type\\": 3,
                    \\"textContent\\": \\"\\\\n          \\",
                    \\"id\\": 8
                  },
                  {
                    \\"type\\": 2,
                    \\"tagName\\": \\"canvas\\",
                    \\"attributes\\": {
                      \\"id\\": \\"canvas\\"
                    },
                    \\"childNodes\\": [],
                    \\"id\\": 9
                  },
                  {
                    \\"type\\": 3,
                    \\"textContent\\": \\"\\\\n        \\\\n      \\\\n    \\",
                    \\"id\\": 10
                  }
                ],
                \\"id\\": 7
              }
            ],
            \\"id\\": 3
          }
        ],
        \\"id\\": 1
      },
      \\"initialOffset\\": {
        \\"left\\": 0,
        \\"top\\": 0
      }
    }
  },
  {
    \\"type\\": 3,
    \\"data\\": {
      \\"source\\": 9,
      \\"id\\": 9,
      \\"type\\": 1,
      \\"commands\\": [
        {
          \\"property\\": \\"createProgram\\",
          \\"args\\": []
        },
        {
          \\"property\\": \\"linkProgram\\",
          \\"args\\": [
            {
              \\"rr_type\\": \\"WebGLProgram\\",
              \\"index\\": 0
            }
          ]
        }
      ]
    }
  },
  {
    \\"type\\": 3,
    \\"data\\": {
      \\"source\\": 9,
      \\"id\\": 9,
      \\"type\\": 1,
      \\"commands\\": [
        {
          \\"property\\": \\"createProgram\\",
          \\"args\\": []
        },
        {
          \\"property\\": \\"linkProgram\\",
          \\"args\\": [
            {
              \\"rr_type\\": \\"WebGLProgram\\",
              \\"index\\": 1
            }
          ]
        },
        {
          \\"property\\": \\"clear\\",
          \\"args\\": [
            16384
          ]
        }
      ]
    }
  },
  {
    \\"type\\": 3,
    \\"data\\": {
      \\"source\\": 9,
      \\"id\\": 9,
      \\"type\\": 1,
      \\"commands\\": [
        {
          \\"property\\": \\"clear\\",
          \\"args\\": [
            16384
          ]
        }
      ]
    }
  }
]"
`;

exports[`record webgl > will record changes to a canvas element 1`] = `
"[
  {
    \\"type\\": 4,
    \\"data\\": {
      \\"href\\": \\"about:blank\\",
      \\"width\\": 1920,
      \\"height\\": 1080
    }
  },
  {
    \\"type\\": 2,
    \\"data\\": {
      \\"node\\": {
        \\"type\\": 0,
        \\"childNodes\\": [
          {
            \\"type\\": 1,
            \\"name\\": \\"html\\",
            \\"publicId\\": \\"\\",
            \\"systemId\\": \\"\\",
            \\"id\\": 2
          },
          {
            \\"type\\": 2,
            \\"tagName\\": \\"html\\",
            \\"attributes\\": {},
            \\"childNodes\\": [
              {
                \\"type\\": 2,
                \\"tagName\\": \\"head\\",
                \\"attributes\\": {},
                \\"childNodes\\": [
                  {
                    \\"type\\": 2,
                    \\"tagName\\": \\"script\\",
                    \\"attributes\\": {
                      \\"type\\": \\"text/javascript\\"
                    },
                    \\"childNodes\\": [
                      {
                        \\"type\\": 3,
                        \\"textContent\\": \\"SCRIPT_PLACEHOLDER\\",
                        \\"id\\": 6
                      }
                    ],
                    \\"id\\": 5
                  }
                ],
                \\"id\\": 4
              },
              {
                \\"type\\": 2,
                \\"tagName\\": \\"body\\",
                \\"attributes\\": {},
                \\"childNodes\\": [
                  {
                    \\"type\\": 3,
                    \\"textContent\\": \\"\\\\n          \\",
                    \\"id\\": 8
                  },
                  {
                    \\"type\\": 2,
                    \\"tagName\\": \\"canvas\\",
                    \\"attributes\\": {
                      \\"id\\": \\"canvas\\"
                    },
                    \\"childNodes\\": [],
                    \\"id\\": 9
                  },
                  {
                    \\"type\\": 3,
                    \\"textContent\\": \\"\\\\n        \\\\n      \\\\n    \\",
                    \\"id\\": 10
                  }
                ],
                \\"id\\": 7
              }
            ],
            \\"id\\": 3
          }
        ],
        \\"id\\": 1
      },
      \\"initialOffset\\": {
        \\"left\\": 0,
        \\"top\\": 0
      }
    }
  },
  {
    \\"type\\": 3,
    \\"data\\": {
      \\"source\\": 9,
      \\"id\\": 9,
      \\"type\\": 1,
      \\"commands\\": [
        {
          \\"property\\": \\"clear\\",
          \\"args\\": [
            16384
          ]
        }
      ]
    }
  }
]"
`;

exports[`record webgl > will record changes to a canvas element before the canvas gets added (webgl2) 1`] = `
"[
  {
    \\"type\\": 4,
    \\"data\\": {
      \\"href\\": \\"about:blank\\",
      \\"width\\": 1920,
      \\"height\\": 1080
    }
  },
  {
    \\"type\\": 2,
    \\"data\\": {
      \\"node\\": {
        \\"type\\": 0,
        \\"childNodes\\": [
          {
            \\"type\\": 1,
            \\"name\\": \\"html\\",
            \\"publicId\\": \\"\\",
            \\"systemId\\": \\"\\",
            \\"id\\": 2
          },
          {
            \\"type\\": 2,
            \\"tagName\\": \\"html\\",
            \\"attributes\\": {},
            \\"childNodes\\": [
              {
                \\"type\\": 2,
                \\"tagName\\": \\"head\\",
                \\"attributes\\": {},
                \\"childNodes\\": [
                  {
                    \\"type\\": 2,
                    \\"tagName\\": \\"script\\",
                    \\"attributes\\": {
                      \\"type\\": \\"text/javascript\\"
                    },
                    \\"childNodes\\": [
                      {
                        \\"type\\": 3,
                        \\"textContent\\": \\"SCRIPT_PLACEHOLDER\\",
                        \\"id\\": 6
                      }
                    ],
                    \\"id\\": 5
                  }
                ],
                \\"id\\": 4
              },
              {
                \\"type\\": 2,
                \\"tagName\\": \\"body\\",
                \\"attributes\\": {},
                \\"childNodes\\": [
                  {
                    \\"type\\": 3,
                    \\"textContent\\": \\"\\\\n          \\",
                    \\"id\\": 8
                  },
                  {
                    \\"type\\": 2,
                    \\"tagName\\": \\"canvas\\",
                    \\"attributes\\": {
                      \\"id\\": \\"canvas\\"
                    },
                    \\"childNodes\\": [],
                    \\"id\\": 9
                  },
                  {
                    \\"type\\": 3,
                    \\"textContent\\": \\"\\\\n        \\\\n      \\\\n    \\",
                    \\"id\\": 10
                  }
                ],
                \\"id\\": 7
              }
            ],
            \\"id\\": 3
          }
        ],
        \\"id\\": 1
      },
      \\"initialOffset\\": {
        \\"left\\": 0,
        \\"top\\": 0
      }
    }
  },
  {
    \\"type\\": 3,
    \\"data\\": {
      \\"source\\": 0,
      \\"texts\\": [],
      \\"attributes\\": [],
      \\"removes\\": [],
      \\"adds\\": [
        {
          \\"parentId\\": 7,
          \\"nextId\\": null,
          \\"node\\": {
            \\"type\\": 2,
            \\"tagName\\": \\"canvas\\",
            \\"attributes\\": {},
            \\"childNodes\\": [],
            \\"id\\": 11
          }
        }
      ]
    }
  },
  {
    \\"type\\": 3,
    \\"data\\": {
      \\"source\\": 9,
      \\"id\\": 11,
      \\"type\\": 2,
      \\"commands\\": [
        {
          \\"property\\": \\"createProgram\\",
          \\"args\\": []
        },
        {
          \\"property\\": \\"linkProgram\\",
          \\"args\\": [
            {
              \\"rr_type\\": \\"WebGLProgram\\",
              \\"index\\": 0
            }
          ]
        },
        {
          \\"property\\": \\"clear\\",
          \\"args\\": [
            16384
          ]
        }
      ]
    }
  }
]"
`;

exports[`record webgl > will record changes to a canvas element before the canvas gets added 1`] = `
"[
  {
    \\"type\\": 4,
    \\"data\\": {
      \\"href\\": \\"about:blank\\",
      \\"width\\": 1920,
      \\"height\\": 1080
    }
  },
  {
    \\"type\\": 2,
    \\"data\\": {
      \\"node\\": {
        \\"type\\": 0,
        \\"childNodes\\": [
          {
            \\"type\\": 1,
            \\"name\\": \\"html\\",
            \\"publicId\\": \\"\\",
            \\"systemId\\": \\"\\",
            \\"id\\": 2
          },
          {
            \\"type\\": 2,
            \\"tagName\\": \\"html\\",
            \\"attributes\\": {},
            \\"childNodes\\": [
              {
                \\"type\\": 2,
                \\"tagName\\": \\"head\\",
                \\"attributes\\": {},
                \\"childNodes\\": [
                  {
                    \\"type\\": 2,
                    \\"tagName\\": \\"script\\",
                    \\"attributes\\": {
                      \\"type\\": \\"text/javascript\\"
                    },
                    \\"childNodes\\": [
                      {
                        \\"type\\": 3,
                        \\"textContent\\": \\"SCRIPT_PLACEHOLDER\\",
                        \\"id\\": 6
                      }
                    ],
                    \\"id\\": 5
                  }
                ],
                \\"id\\": 4
              },
              {
                \\"type\\": 2,
                \\"tagName\\": \\"body\\",
                \\"attributes\\": {},
                \\"childNodes\\": [
                  {
                    \\"type\\": 3,
                    \\"textContent\\": \\"\\\\n          \\",
                    \\"id\\": 8
                  },
                  {
                    \\"type\\": 2,
                    \\"tagName\\": \\"canvas\\",
                    \\"attributes\\": {
                      \\"id\\": \\"canvas\\"
                    },
                    \\"childNodes\\": [],
                    \\"id\\": 9
                  },
                  {
                    \\"type\\": 3,
                    \\"textContent\\": \\"\\\\n        \\\\n      \\\\n    \\",
                    \\"id\\": 10
                  }
                ],
                \\"id\\": 7
              }
            ],
            \\"id\\": 3
          }
        ],
        \\"id\\": 1
      },
      \\"initialOffset\\": {
        \\"left\\": 0,
        \\"top\\": 0
      }
    }
  },
  {
    \\"type\\": 3,
    \\"data\\": {
      \\"source\\": 0,
      \\"texts\\": [],
      \\"attributes\\": [],
      \\"removes\\": [],
      \\"adds\\": [
        {
          \\"parentId\\": 7,
          \\"nextId\\": null,
          \\"node\\": {
            \\"type\\": 2,
            \\"tagName\\": \\"canvas\\",
            \\"attributes\\": {},
            \\"childNodes\\": [],
            \\"id\\": 11
          }
        }
      ]
    }
  },
  {
    \\"type\\": 3,
    \\"data\\": {
      \\"source\\": 9,
      \\"id\\": 11,
      \\"type\\": 1,
      \\"commands\\": [
        {
          \\"property\\": \\"createProgram\\",
          \\"args\\": []
        },
        {
          \\"property\\": \\"linkProgram\\",
          \\"args\\": [
            {
              \\"rr_type\\": \\"WebGLProgram\\",
              \\"index\\": 0
            }
          ]
        },
        {
          \\"property\\": \\"clear\\",
          \\"args\\": [
            16384
          ]
        }
      ]
    }
  }
]"
`;

exports[`record webgl > will record changes to a webgl2 canvas element 1`] = `
"[
  {
    \\"type\\": 4,
    \\"data\\": {
      \\"href\\": \\"about:blank\\",
      \\"width\\": 1920,
      \\"height\\": 1080
    }
  },
  {
    \\"type\\": 2,
    \\"data\\": {
      \\"node\\": {
        \\"type\\": 0,
        \\"childNodes\\": [
          {
            \\"type\\": 1,
            \\"name\\": \\"html\\",
            \\"publicId\\": \\"\\",
            \\"systemId\\": \\"\\",
            \\"id\\": 2
          },
          {
            \\"type\\": 2,
            \\"tagName\\": \\"html\\",
            \\"attributes\\": {},
            \\"childNodes\\": [
              {
                \\"type\\": 2,
                \\"tagName\\": \\"head\\",
                \\"attributes\\": {},
                \\"childNodes\\": [
                  {
                    \\"type\\": 2,
                    \\"tagName\\": \\"script\\",
                    \\"attributes\\": {
                      \\"type\\": \\"text/javascript\\"
                    },
                    \\"childNodes\\": [
                      {
                        \\"type\\": 3,
                        \\"textContent\\": \\"SCRIPT_PLACEHOLDER\\",
                        \\"id\\": 6
                      }
                    ],
                    \\"id\\": 5
                  }
                ],
                \\"id\\": 4
              },
              {
                \\"type\\": 2,
                \\"tagName\\": \\"body\\",
                \\"attributes\\": {},
                \\"childNodes\\": [
                  {
                    \\"type\\": 3,
                    \\"textContent\\": \\"\\\\n          \\",
                    \\"id\\": 8
                  },
                  {
                    \\"type\\": 2,
                    \\"tagName\\": \\"canvas\\",
                    \\"attributes\\": {
                      \\"id\\": \\"canvas\\"
                    },
                    \\"childNodes\\": [],
                    \\"id\\": 9
                  },
                  {
                    \\"type\\": 3,
                    \\"textContent\\": \\"\\\\n        \\\\n      \\\\n    \\",
                    \\"id\\": 10
                  }
                ],
                \\"id\\": 7
              }
            ],
            \\"id\\": 3
          }
        ],
        \\"id\\": 1
      },
      \\"initialOffset\\": {
        \\"left\\": 0,
        \\"top\\": 0
      }
    }
  },
  {
    \\"type\\": 3,
    \\"data\\": {
      \\"source\\": 9,
      \\"id\\": 9,
      \\"type\\": 2,
      \\"commands\\": [
        {
          \\"property\\": \\"clear\\",
          \\"args\\": [
            16384
          ]
        }
      ]
    }
  }
]"
`;

exports[`record webgl > will record webgl variables 1`] = `
"[
  {
    \\"type\\": 4,
    \\"data\\": {
      \\"href\\": \\"about:blank\\",
      \\"width\\": 1920,
      \\"height\\": 1080
    }
  },
  {
    \\"type\\": 2,
    \\"data\\": {
      \\"node\\": {
        \\"type\\": 0,
        \\"childNodes\\": [
          {
            \\"type\\": 1,
            \\"name\\": \\"html\\",
            \\"publicId\\": \\"\\",
            \\"systemId\\": \\"\\",
            \\"id\\": 2
          },
          {
            \\"type\\": 2,
            \\"tagName\\": \\"html\\",
            \\"attributes\\": {},
            \\"childNodes\\": [
              {
                \\"type\\": 2,
                \\"tagName\\": \\"head\\",
                \\"attributes\\": {},
                \\"childNodes\\": [
                  {
                    \\"type\\": 2,
                    \\"tagName\\": \\"script\\",
                    \\"attributes\\": {
                      \\"type\\": \\"text/javascript\\"
                    },
                    \\"childNodes\\": [
                      {
                        \\"type\\": 3,
                        \\"textContent\\": \\"SCRIPT_PLACEHOLDER\\",
                        \\"id\\": 6
                      }
                    ],
                    \\"id\\": 5
                  }
                ],
                \\"id\\": 4
              },
              {
                \\"type\\": 2,
                \\"tagName\\": \\"body\\",
                \\"attributes\\": {},
                \\"childNodes\\": [
                  {
                    \\"type\\": 3,
                    \\"textContent\\": \\"\\\\n          \\",
                    \\"id\\": 8
                  },
                  {
                    \\"type\\": 2,
                    \\"tagName\\": \\"canvas\\",
                    \\"attributes\\": {
                      \\"id\\": \\"canvas\\"
                    },
                    \\"childNodes\\": [],
                    \\"id\\": 9
                  },
                  {
                    \\"type\\": 3,
                    \\"textContent\\": \\"\\\\n        \\\\n      \\\\n    \\",
                    \\"id\\": 10
                  }
                ],
                \\"id\\": 7
              }
            ],
            \\"id\\": 3
          }
        ],
        \\"id\\": 1
      },
      \\"initialOffset\\": {
        \\"left\\": 0,
        \\"top\\": 0
      }
    }
  },
  {
    \\"type\\": 3,
    \\"data\\": {
      \\"source\\": 9,
      \\"id\\": 9,
      \\"type\\": 1,
      \\"commands\\": [
        {
          \\"property\\": \\"createProgram\\",
          \\"args\\": []
        },
        {
          \\"property\\": \\"linkProgram\\",
          \\"args\\": [
            {
              \\"rr_type\\": \\"WebGLProgram\\",
              \\"index\\": 0
            }
          ]
        },
        {
          \\"property\\": \\"createProgram\\",
          \\"args\\": []
        },
        {
          \\"property\\": \\"linkProgram\\",
          \\"args\\": [
            {
              \\"rr_type\\": \\"WebGLProgram\\",
              \\"index\\": 1
            }
          ]
        }
      ]
    }
  }
]"
`;

exports[`record webgl > will record webgl variables in reverse order 1`] = `
"[
  {
    \\"type\\": 4,
    \\"data\\": {
      \\"href\\": \\"about:blank\\",
      \\"width\\": 1920,
      \\"height\\": 1080
    }
  },
  {
    \\"type\\": 2,
    \\"data\\": {
      \\"node\\": {
        \\"type\\": 0,
        \\"childNodes\\": [
          {
            \\"type\\": 1,
            \\"name\\": \\"html\\",
            \\"publicId\\": \\"\\",
            \\"systemId\\": \\"\\",
            \\"id\\": 2
          },
          {
            \\"type\\": 2,
            \\"tagName\\": \\"html\\",
            \\"attributes\\": {},
            \\"childNodes\\": [
              {
                \\"type\\": 2,
                \\"tagName\\": \\"head\\",
                \\"attributes\\": {},
                \\"childNodes\\": [
                  {
                    \\"type\\": 2,
                    \\"tagName\\": \\"script\\",
                    \\"attributes\\": {
                      \\"type\\": \\"text/javascript\\"
                    },
                    \\"childNodes\\": [
                      {
                        \\"type\\": 3,
                        \\"textContent\\": \\"SCRIPT_PLACEHOLDER\\",
                        \\"id\\": 6
                      }
                    ],
                    \\"id\\": 5
                  }
                ],
                \\"id\\": 4
              },
              {
                \\"type\\": 2,
                \\"tagName\\": \\"body\\",
                \\"attributes\\": {},
                \\"childNodes\\": [
                  {
                    \\"type\\": 3,
                    \\"textContent\\": \\"\\\\n          \\",
                    \\"id\\": 8
                  },
                  {
                    \\"type\\": 2,
                    \\"tagName\\": \\"canvas\\",
                    \\"attributes\\": {
                      \\"id\\": \\"canvas\\"
                    },
                    \\"childNodes\\": [],
                    \\"id\\": 9
                  },
                  {
                    \\"type\\": 3,
                    \\"textContent\\": \\"\\\\n        \\\\n      \\\\n    \\",
                    \\"id\\": 10
                  }
                ],
                \\"id\\": 7
              }
            ],
            \\"id\\": 3
          }
        ],
        \\"id\\": 1
      },
      \\"initialOffset\\": {
        \\"left\\": 0,
        \\"top\\": 0
      }
    }
  },
  {
    \\"type\\": 3,
    \\"data\\": {
      \\"source\\": 9,
      \\"id\\": 9,
      \\"type\\": 1,
      \\"commands\\": [
        {
          \\"property\\": \\"createProgram\\",
          \\"args\\": []
        },
        {
          \\"property\\": \\"createProgram\\",
          \\"args\\": []
        },
        {
          \\"property\\": \\"linkProgram\\",
          \\"args\\": [
            {
              \\"rr_type\\": \\"WebGLProgram\\",
              \\"index\\": 1
            }
          ]
        },
        {
          \\"property\\": \\"linkProgram\\",
          \\"args\\": [
            {
              \\"rr_type\\": \\"WebGLProgram\\",
              \\"index\\": 0
            }
          ]
        }
      ]
    }
  }
]"
`;<|MERGE_RESOLUTION|>--- conflicted
+++ resolved
@@ -1,176 +1,6 @@
 // Vitest Snapshot v1, https://vitest.dev/guide/snapshot.html
 
-<<<<<<< HEAD
-exports[`record webgl record canvas within iframe will record changes to a canvas element 1`] = `
-"[
-  {
-    \\"type\\": 4,
-    \\"data\\": {
-      \\"href\\": \\"about:blank\\",
-      \\"width\\": 1920,
-      \\"height\\": 1080
-    }
-  },
-  {
-    \\"type\\": 2,
-    \\"data\\": {
-      \\"node\\": {
-        \\"type\\": 0,
-        \\"childNodes\\": [
-          {
-            \\"type\\": 1,
-            \\"name\\": \\"html\\",
-            \\"publicId\\": \\"\\",
-            \\"systemId\\": \\"\\",
-            \\"id\\": 2
-          },
-          {
-            \\"type\\": 2,
-            \\"tagName\\": \\"html\\",
-            \\"attributes\\": {},
-            \\"childNodes\\": [
-              {
-                \\"type\\": 2,
-                \\"tagName\\": \\"head\\",
-                \\"attributes\\": {},
-                \\"childNodes\\": [],
-                \\"id\\": 4
-              },
-              {
-                \\"type\\": 2,
-                \\"tagName\\": \\"body\\",
-                \\"attributes\\": {},
-                \\"childNodes\\": [
-                  {
-                    \\"type\\": 3,
-                    \\"textContent\\": \\"\\\\n          \\",
-                    \\"id\\": 6
-                  },
-                  {
-                    \\"type\\": 2,
-                    \\"tagName\\": \\"iframe\\",
-                    \\"attributes\\": {
-                      \\"id\\": \\"iframe1\\"
-                    },
-                    \\"childNodes\\": [],
-                    \\"id\\": 7
-                  },
-                  {
-                    \\"type\\": 3,
-                    \\"textContent\\": \\"\\\\n        \\\\n      \\\\n    \\",
-                    \\"id\\": 8
-                  }
-                ],
-                \\"id\\": 5
-              }
-            ],
-            \\"id\\": 3
-          }
-        ],
-        \\"id\\": 1
-      },
-      \\"initialOffset\\": {
-        \\"left\\": 0,
-        \\"top\\": 0
-      }
-    }
-  },
-  {
-    \\"type\\": 3,
-    \\"data\\": {
-      \\"source\\": 0,
-      \\"adds\\": [
-        {
-          \\"parentId\\": 7,
-          \\"nextId\\": null,
-          \\"node\\": {
-            \\"type\\": 0,
-            \\"childNodes\\": [
-              {
-                \\"type\\": 2,
-                \\"tagName\\": \\"html\\",
-                \\"attributes\\": {},
-                \\"childNodes\\": [
-                  {
-                    \\"type\\": 2,
-                    \\"tagName\\": \\"head\\",
-                    \\"attributes\\": {},
-                    \\"childNodes\\": [],
-                    \\"rootId\\": 9,
-                    \\"id\\": 11
-                  },
-                  {
-                    \\"type\\": 2,
-                    \\"tagName\\": \\"body\\",
-                    \\"attributes\\": {},
-                    \\"childNodes\\": [],
-                    \\"rootId\\": 9,
-                    \\"id\\": 12
-                  }
-                ],
-                \\"rootId\\": 9,
-                \\"id\\": 10
-              }
-            ],
-            \\"compatMode\\": \\"BackCompat\\",
-            \\"id\\": 9
-          }
-        }
-      ],
-      \\"removes\\": [],
-      \\"texts\\": [],
-      \\"attributes\\": [],
-      \\"isAttachIframe\\": true
-    }
-  },
-  {
-    \\"type\\": 3,
-    \\"data\\": {
-      \\"source\\": 0,
-      \\"texts\\": [],
-      \\"attributes\\": [],
-      \\"removes\\": [],
-      \\"adds\\": [
-        {
-          \\"parentId\\": 12,
-          \\"nextId\\": null,
-          \\"node\\": {
-            \\"type\\": 2,
-            \\"tagName\\": \\"canvas\\",
-            \\"attributes\\": {
-              \\"id\\": \\"canvas\\"
-            },
-            \\"childNodes\\": [],
-            \\"rootId\\": 9,
-            \\"id\\": 13
-          }
-        }
-      ]
-    }
-  },
-  {
-    \\"type\\": 3,
-    \\"data\\": {
-      \\"source\\": 9,
-      \\"id\\": 13,
-      \\"type\\": 1,
-      \\"commands\\": [
-        {
-          \\"property\\": \\"clear\\",
-          \\"args\\": [
-            16384
-          ]
-        }
-      ]
-    }
-  }
-]"
-`;
-
-exports[`record webgl recordCanvas FPS should record snapshots 1`] = `
-=======
-exports[`record webgl > recordCanvas FPS > should record snapshots 1`] = `
->>>>>>> d4ad5f86
+exports[`record webgl > record canvas within iframe > will record changes to a canvas element 1`] = `
 "[
   {
     \\"type\\": 4,
@@ -233,9 +63,9 @@
                   },
                   {
                     \\"type\\": 2,
-                    \\"tagName\\": \\"canvas\\",
-                    \\"attributes\\": {
-                      \\"id\\": \\"canvas\\"
+                    \\"tagName\\": \\"iframe\\",
+                    \\"attributes\\": {
+                      \\"id\\": \\"iframe1\\"
                     },
                     \\"childNodes\\": [],
                     \\"id\\": 9
@@ -259,11 +89,100 @@
         \\"top\\": 0
       }
     }
+  },
+  {
+    \\"type\\": 3,
+    \\"data\\": {
+      \\"source\\": 0,
+      \\"adds\\": [
+        {
+          \\"parentId\\": 9,
+          \\"nextId\\": null,
+          \\"node\\": {
+            \\"type\\": 0,
+            \\"childNodes\\": [
+              {
+                \\"type\\": 2,
+                \\"tagName\\": \\"html\\",
+                \\"attributes\\": {},
+                \\"childNodes\\": [
+                  {
+                    \\"type\\": 2,
+                    \\"tagName\\": \\"head\\",
+                    \\"attributes\\": {},
+                    \\"childNodes\\": [],
+                    \\"rootId\\": 11,
+                    \\"id\\": 13
+                  },
+                  {
+                    \\"type\\": 2,
+                    \\"tagName\\": \\"body\\",
+                    \\"attributes\\": {},
+                    \\"childNodes\\": [],
+                    \\"rootId\\": 11,
+                    \\"id\\": 14
+                  }
+                ],
+                \\"rootId\\": 11,
+                \\"id\\": 12
+              }
+            ],
+            \\"compatMode\\": \\"BackCompat\\",
+            \\"id\\": 11
+          }
+        }
+      ],
+      \\"removes\\": [],
+      \\"texts\\": [],
+      \\"attributes\\": [],
+      \\"isAttachIframe\\": true
+    }
+  },
+  {
+    \\"type\\": 3,
+    \\"data\\": {
+      \\"source\\": 0,
+      \\"texts\\": [],
+      \\"attributes\\": [],
+      \\"removes\\": [],
+      \\"adds\\": [
+        {
+          \\"parentId\\": 14,
+          \\"nextId\\": null,
+          \\"node\\": {
+            \\"type\\": 2,
+            \\"tagName\\": \\"canvas\\",
+            \\"attributes\\": {
+              \\"id\\": \\"canvas\\"
+            },
+            \\"childNodes\\": [],
+            \\"rootId\\": 11,
+            \\"id\\": 15
+          }
+        }
+      ]
+    }
+  },
+  {
+    \\"type\\": 3,
+    \\"data\\": {
+      \\"source\\": 9,
+      \\"id\\": 15,
+      \\"type\\": 1,
+      \\"commands\\": [
+        {
+          \\"property\\": \\"clear\\",
+          \\"args\\": [
+            16384
+          ]
+        }
+      ]
+    }
   }
 ]"
 `;
 
-exports[`record webgl > should batch events by RAF 1`] = `
+exports[`record webgl > recordCanvas FPS > should record snapshots 1`] = `
 "[
   {
     \\"type\\": 4,
@@ -358,19 +277,37 @@
     \\"data\\": {
       \\"source\\": 9,
       \\"id\\": 9,
-      \\"type\\": 1,
+      \\"type\\": 0,
       \\"commands\\": [
         {
-          \\"property\\": \\"createProgram\\",
-          \\"args\\": []
-        },
-        {
-          \\"property\\": \\"linkProgram\\",
+          \\"property\\": \\"clearRect\\",
+          \\"args\\": [
+            0,
+            0,
+            300,
+            150
+          ]
+        },
+        {
+          \\"property\\": \\"drawImage\\",
           \\"args\\": [
             {
-              \\"rr_type\\": \\"WebGLProgram\\",
-              \\"index\\": 0
-            }
+              \\"rr_type\\": \\"ImageBitmap\\",
+              \\"args\\": [
+                {
+                  \\"rr_type\\": \\"Blob\\",
+                  \\"data\\": [
+                    {
+                      \\"rr_type\\": \\"ArrayBuffer\\",
+                      \\"base64\\": \\"base64-0\\"
+                    }
+                  ],
+                  \\"type\\": \\"image/png\\"
+                }
+              ]
+            },
+            0,
+            0
           ]
         }
       ]
@@ -381,41 +318,37 @@
     \\"data\\": {
       \\"source\\": 9,
       \\"id\\": 9,
-      \\"type\\": 1,
+      \\"type\\": 0,
       \\"commands\\": [
         {
-          \\"property\\": \\"createProgram\\",
-          \\"args\\": []
-        },
-        {
-          \\"property\\": \\"linkProgram\\",
+          \\"property\\": \\"clearRect\\",
+          \\"args\\": [
+            0,
+            0,
+            300,
+            150
+          ]
+        },
+        {
+          \\"property\\": \\"drawImage\\",
           \\"args\\": [
             {
-              \\"rr_type\\": \\"WebGLProgram\\",
-              \\"index\\": 1
-            }
-          ]
-        },
-        {
-          \\"property\\": \\"clear\\",
-          \\"args\\": [
-            16384
-          ]
-        }
-      ]
-    }
-  },
-  {
-    \\"type\\": 3,
-    \\"data\\": {
-      \\"source\\": 9,
-      \\"id\\": 9,
-      \\"type\\": 1,
-      \\"commands\\": [
-        {
-          \\"property\\": \\"clear\\",
-          \\"args\\": [
-            16384
+              \\"rr_type\\": \\"ImageBitmap\\",
+              \\"args\\": [
+                {
+                  \\"rr_type\\": \\"Blob\\",
+                  \\"data\\": [
+                    {
+                      \\"rr_type\\": \\"ArrayBuffer\\",
+                      \\"base64\\": \\"base64-1\\"
+                    }
+                  ],
+                  \\"type\\": \\"image/png\\"
+                }
+              ]
+            },
+            0,
+            0
           ]
         }
       ]
@@ -424,7 +357,7 @@
 ]"
 `;
 
-exports[`record webgl > will record changes to a canvas element 1`] = `
+exports[`record webgl > should batch events by RAF 1`] = `
 "[
   {
     \\"type\\": 4,
@@ -522,6 +455,58 @@
       \\"type\\": 1,
       \\"commands\\": [
         {
+          \\"property\\": \\"createProgram\\",
+          \\"args\\": []
+        },
+        {
+          \\"property\\": \\"linkProgram\\",
+          \\"args\\": [
+            {
+              \\"rr_type\\": \\"WebGLProgram\\",
+              \\"index\\": 0
+            }
+          ]
+        }
+      ]
+    }
+  },
+  {
+    \\"type\\": 3,
+    \\"data\\": {
+      \\"source\\": 9,
+      \\"id\\": 9,
+      \\"type\\": 1,
+      \\"commands\\": [
+        {
+          \\"property\\": \\"createProgram\\",
+          \\"args\\": []
+        },
+        {
+          \\"property\\": \\"linkProgram\\",
+          \\"args\\": [
+            {
+              \\"rr_type\\": \\"WebGLProgram\\",
+              \\"index\\": 1
+            }
+          ]
+        },
+        {
+          \\"property\\": \\"clear\\",
+          \\"args\\": [
+            16384
+          ]
+        }
+      ]
+    }
+  },
+  {
+    \\"type\\": 3,
+    \\"data\\": {
+      \\"source\\": 9,
+      \\"id\\": 9,
+      \\"type\\": 1,
+      \\"commands\\": [
+        {
           \\"property\\": \\"clear\\",
           \\"args\\": [
             16384
@@ -533,7 +518,7 @@
 ]"
 `;
 
-exports[`record webgl > will record changes to a canvas element before the canvas gets added (webgl2) 1`] = `
+exports[`record webgl > will record changes to a canvas element 1`] = `
 "[
   {
     \\"type\\": 4,
@@ -626,45 +611,10 @@
   {
     \\"type\\": 3,
     \\"data\\": {
-      \\"source\\": 0,
-      \\"texts\\": [],
-      \\"attributes\\": [],
-      \\"removes\\": [],
-      \\"adds\\": [
-        {
-          \\"parentId\\": 7,
-          \\"nextId\\": null,
-          \\"node\\": {
-            \\"type\\": 2,
-            \\"tagName\\": \\"canvas\\",
-            \\"attributes\\": {},
-            \\"childNodes\\": [],
-            \\"id\\": 11
-          }
-        }
-      ]
-    }
-  },
-  {
-    \\"type\\": 3,
-    \\"data\\": {
       \\"source\\": 9,
-      \\"id\\": 11,
-      \\"type\\": 2,
+      \\"id\\": 9,
+      \\"type\\": 1,
       \\"commands\\": [
-        {
-          \\"property\\": \\"createProgram\\",
-          \\"args\\": []
-        },
-        {
-          \\"property\\": \\"linkProgram\\",
-          \\"args\\": [
-            {
-              \\"rr_type\\": \\"WebGLProgram\\",
-              \\"index\\": 0
-            }
-          ]
-        },
         {
           \\"property\\": \\"clear\\",
           \\"args\\": [
@@ -677,7 +627,7 @@
 ]"
 `;
 
-exports[`record webgl > will record changes to a canvas element before the canvas gets added 1`] = `
+exports[`record webgl > will record changes to a canvas element before the canvas gets added (webgl2) 1`] = `
 "[
   {
     \\"type\\": 4,
@@ -794,7 +744,7 @@
     \\"data\\": {
       \\"source\\": 9,
       \\"id\\": 11,
-      \\"type\\": 1,
+      \\"type\\": 2,
       \\"commands\\": [
         {
           \\"property\\": \\"createProgram\\",
@@ -821,7 +771,7 @@
 ]"
 `;
 
-exports[`record webgl > will record changes to a webgl2 canvas element 1`] = `
+exports[`record webgl > will record changes to a canvas element before the canvas gets added 1`] = `
 "[
   {
     \\"type\\": 4,
@@ -914,10 +864,45 @@
   {
     \\"type\\": 3,
     \\"data\\": {
+      \\"source\\": 0,
+      \\"texts\\": [],
+      \\"attributes\\": [],
+      \\"removes\\": [],
+      \\"adds\\": [
+        {
+          \\"parentId\\": 7,
+          \\"nextId\\": null,
+          \\"node\\": {
+            \\"type\\": 2,
+            \\"tagName\\": \\"canvas\\",
+            \\"attributes\\": {},
+            \\"childNodes\\": [],
+            \\"id\\": 11
+          }
+        }
+      ]
+    }
+  },
+  {
+    \\"type\\": 3,
+    \\"data\\": {
       \\"source\\": 9,
-      \\"id\\": 9,
-      \\"type\\": 2,
+      \\"id\\": 11,
+      \\"type\\": 1,
       \\"commands\\": [
+        {
+          \\"property\\": \\"createProgram\\",
+          \\"args\\": []
+        },
+        {
+          \\"property\\": \\"linkProgram\\",
+          \\"args\\": [
+            {
+              \\"rr_type\\": \\"WebGLProgram\\",
+              \\"index\\": 0
+            }
+          ]
+        },
         {
           \\"property\\": \\"clear\\",
           \\"args\\": [
@@ -930,7 +915,7 @@
 ]"
 `;
 
-exports[`record webgl > will record webgl variables 1`] = `
+exports[`record webgl > will record changes to a webgl2 canvas element 1`] = `
 "[
   {
     \\"type\\": 4,
@@ -1025,32 +1010,12 @@
     \\"data\\": {
       \\"source\\": 9,
       \\"id\\": 9,
-      \\"type\\": 1,
+      \\"type\\": 2,
       \\"commands\\": [
         {
-          \\"property\\": \\"createProgram\\",
-          \\"args\\": []
-        },
-        {
-          \\"property\\": \\"linkProgram\\",
-          \\"args\\": [
-            {
-              \\"rr_type\\": \\"WebGLProgram\\",
-              \\"index\\": 0
-            }
-          ]
-        },
-        {
-          \\"property\\": \\"createProgram\\",
-          \\"args\\": []
-        },
-        {
-          \\"property\\": \\"linkProgram\\",
-          \\"args\\": [
-            {
-              \\"rr_type\\": \\"WebGLProgram\\",
-              \\"index\\": 1
-            }
+          \\"property\\": \\"clear\\",
+          \\"args\\": [
+            16384
           ]
         }
       ]
@@ -1059,7 +1024,7 @@
 ]"
 `;
 
-exports[`record webgl > will record webgl variables in reverse order 1`] = `
+exports[`record webgl > will record webgl variables 1`] = `
 "[
   {
     \\"type\\": 4,
@@ -1161,6 +1126,15 @@
           \\"args\\": []
         },
         {
+          \\"property\\": \\"linkProgram\\",
+          \\"args\\": [
+            {
+              \\"rr_type\\": \\"WebGLProgram\\",
+              \\"index\\": 0
+            }
+          ]
+        },
+        {
           \\"property\\": \\"createProgram\\",
           \\"args\\": []
         },
@@ -1172,6 +1146,126 @@
               \\"index\\": 1
             }
           ]
+        }
+      ]
+    }
+  }
+]"
+`;
+
+exports[`record webgl > will record webgl variables in reverse order 1`] = `
+"[
+  {
+    \\"type\\": 4,
+    \\"data\\": {
+      \\"href\\": \\"about:blank\\",
+      \\"width\\": 1920,
+      \\"height\\": 1080
+    }
+  },
+  {
+    \\"type\\": 2,
+    \\"data\\": {
+      \\"node\\": {
+        \\"type\\": 0,
+        \\"childNodes\\": [
+          {
+            \\"type\\": 1,
+            \\"name\\": \\"html\\",
+            \\"publicId\\": \\"\\",
+            \\"systemId\\": \\"\\",
+            \\"id\\": 2
+          },
+          {
+            \\"type\\": 2,
+            \\"tagName\\": \\"html\\",
+            \\"attributes\\": {},
+            \\"childNodes\\": [
+              {
+                \\"type\\": 2,
+                \\"tagName\\": \\"head\\",
+                \\"attributes\\": {},
+                \\"childNodes\\": [
+                  {
+                    \\"type\\": 2,
+                    \\"tagName\\": \\"script\\",
+                    \\"attributes\\": {
+                      \\"type\\": \\"text/javascript\\"
+                    },
+                    \\"childNodes\\": [
+                      {
+                        \\"type\\": 3,
+                        \\"textContent\\": \\"SCRIPT_PLACEHOLDER\\",
+                        \\"id\\": 6
+                      }
+                    ],
+                    \\"id\\": 5
+                  }
+                ],
+                \\"id\\": 4
+              },
+              {
+                \\"type\\": 2,
+                \\"tagName\\": \\"body\\",
+                \\"attributes\\": {},
+                \\"childNodes\\": [
+                  {
+                    \\"type\\": 3,
+                    \\"textContent\\": \\"\\\\n          \\",
+                    \\"id\\": 8
+                  },
+                  {
+                    \\"type\\": 2,
+                    \\"tagName\\": \\"canvas\\",
+                    \\"attributes\\": {
+                      \\"id\\": \\"canvas\\"
+                    },
+                    \\"childNodes\\": [],
+                    \\"id\\": 9
+                  },
+                  {
+                    \\"type\\": 3,
+                    \\"textContent\\": \\"\\\\n        \\\\n      \\\\n    \\",
+                    \\"id\\": 10
+                  }
+                ],
+                \\"id\\": 7
+              }
+            ],
+            \\"id\\": 3
+          }
+        ],
+        \\"id\\": 1
+      },
+      \\"initialOffset\\": {
+        \\"left\\": 0,
+        \\"top\\": 0
+      }
+    }
+  },
+  {
+    \\"type\\": 3,
+    \\"data\\": {
+      \\"source\\": 9,
+      \\"id\\": 9,
+      \\"type\\": 1,
+      \\"commands\\": [
+        {
+          \\"property\\": \\"createProgram\\",
+          \\"args\\": []
+        },
+        {
+          \\"property\\": \\"createProgram\\",
+          \\"args\\": []
+        },
+        {
+          \\"property\\": \\"linkProgram\\",
+          \\"args\\": [
+            {
+              \\"rr_type\\": \\"WebGLProgram\\",
+              \\"index\\": 1
+            }
+          ]
         },
         {
           \\"property\\": \\"linkProgram\\",
