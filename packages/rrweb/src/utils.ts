import type {
  throttleOptions,
  listenerHandler,
  hookResetter,
  blockClass,
  addedNodeMutation,
  DocumentDimension,
  IWindow,
  DeprecatedMirror,
  textMutation,
<<<<<<< HEAD
} from 'howdygo-rrweb-types';
import type { IMirror, Mirror } from 'howdygo-rrweb-snapshot';
import { isShadowRoot, IGNORED_NODE, classMatchesRegex } from 'howdygo-rrweb-snapshot';
import type { RRNode, RRIFrameElement } from 'howdygo-rrdom';
=======
} from '@rrweb/types';
import type { IMirror, Mirror, SlimDOMOptions } from 'rrweb-snapshot';
import { isShadowRoot, IGNORED_NODE, classMatchesRegex } from 'rrweb-snapshot';
import { RRNode, RRIFrameElement, BaseRRNode } from 'rrdom';
import dom from '@rrweb/utils';
>>>>>>> d4ad5f86

export function on(
  type: string,
  fn: EventListenerOrEventListenerObject,
  target: Document | IWindow = document,
): listenerHandler {
  const options = { capture: true, passive: true };
  target.addEventListener(type, fn, options);
  return () => target.removeEventListener(type, fn, options);
}

// https://github.com/rrweb-io/rrweb/pull/407
const DEPARTED_MIRROR_ACCESS_WARNING =
  'Please stop import mirror directly. Instead of that,' +
  '\r\n' +
  'now you can use replayer.getMirror() to access the mirror instance of a replayer,' +
  '\r\n' +
  'or you can use record.mirror to access the mirror instance during recording.';
/** @deprecated */
export let _mirror: DeprecatedMirror = {
  map: {},
  getId() {
    console.error(DEPARTED_MIRROR_ACCESS_WARNING);
    return -1;
  },
  getNode() {
    console.error(DEPARTED_MIRROR_ACCESS_WARNING);
    return null;
  },
  removeNodeFromMap() {
    console.error(DEPARTED_MIRROR_ACCESS_WARNING);
  },
  has() {
    console.error(DEPARTED_MIRROR_ACCESS_WARNING);
    return false;
  },
  reset() {
    console.error(DEPARTED_MIRROR_ACCESS_WARNING);
  },
};
if (typeof window !== 'undefined' && window.Proxy && window.Reflect) {
  _mirror = new Proxy(_mirror, {
    get(target, prop, receiver) {
      if (prop === 'map') {
        console.error(DEPARTED_MIRROR_ACCESS_WARNING);
      }
      // eslint-disable-next-line @typescript-eslint/no-unsafe-return
      return Reflect.get(target, prop, receiver);
    },
  });
}

// copy from underscore and modified
export function throttle<T>(
  func: (arg: T) => void,
  wait: number,
  options: throttleOptions = {},
) {
  let timeout: ReturnType<typeof setTimeout> | null = null;
  let previous = 0;
  return function (...args: T[]) {
    const now = Date.now();
    if (!previous && options.leading === false) {
      previous = now;
    }
    const remaining = wait - (now - previous);
    // eslint-disable-next-line @typescript-eslint/no-unsafe-assignment, @typescript-eslint/no-this-alias
    const context = this;
    if (remaining <= 0 || remaining > wait) {
      if (timeout) {
        clearTimeout(timeout);
        timeout = null;
      }
      previous = now;
      func.apply(context, args);
    } else if (!timeout && options.trailing !== false) {
      timeout = setTimeout(() => {
        previous = options.leading === false ? 0 : Date.now();
        timeout = null;
        func.apply(context, args);
      }, remaining);
    }
  };
}

export function hookSetter<T>(
  target: T,
  key: string | number | symbol,
  d: PropertyDescriptor,
  isRevoked?: boolean,
  win = window,
): hookResetter {
  const original = win.Object.getOwnPropertyDescriptor(target, key);
  win.Object.defineProperty(
    target,
    key,
    isRevoked
      ? d
      : {
          set(value) {
            // put hooked setter into event loop to avoid of set latency
            setTimeout(() => {
              d.set!.call(this, value);
            }, 0);
            if (original && original.set) {
              original.set.call(this, value);
            }
          },
        },
  );
  return () => hookSetter(target, key, original || {}, true);
}

// copy from https://github.com/getsentry/sentry-javascript/blob/b2109071975af8bf0316d3b5b38f519bdaf5dc15/packages/utils/src/object.ts
export function patch(
  source: { [key: string]: any },
  name: string,
  replacement: (...args: unknown[]) => unknown,
): () => void {
  try {
    if (!(name in source)) {
      return () => {
        //
      };
    }

    const original = source[name] as () => unknown;
    const wrapped = replacement(original);

    // Make sure it's a function first, as we need to attach an empty prototype for `defineProperties` to work
    // otherwise it'll throw "TypeError: Object.defineProperties called on non-object"
    if (typeof wrapped === 'function') {
      // eslint-disable-next-line @typescript-eslint/no-unsafe-assignment
      wrapped.prototype = wrapped.prototype || {};
      Object.defineProperties(wrapped, {
        __rrweb_original__: {
          enumerable: false,
          value: original,
        },
      });
    }

    source[name] = wrapped;

    return () => {
      source[name] = original;
    };
  } catch {
    return () => {
      //
    };
    // This can throw if multiple fill happens on a global object like XMLHttpRequest
    // Fixes https://github.com/getsentry/sentry-javascript/issues/2043
  }
}

// guard against old third party libraries which redefine Date.now
let nowTimestamp = Date.now;

if (!(/*@__PURE__*/ /[1-9][0-9]{12}/.test(Date.now().toString()))) {
  // they have already redefined it! use a fallback
  nowTimestamp = () => new Date().getTime();
}
export { nowTimestamp };

export function getWindowScroll(win: Window) {
  const doc = win.document;
  return {
    left: doc.scrollingElement
      ? doc.scrollingElement.scrollLeft
      : win.pageXOffset !== undefined
      ? win.pageXOffset
      : doc.documentElement.scrollLeft ||
        (doc?.body && dom.parentElement(doc.body)?.scrollLeft) ||
        doc?.body?.scrollLeft ||
        0,
    top: doc.scrollingElement
      ? doc.scrollingElement.scrollTop
      : win.pageYOffset !== undefined
      ? win.pageYOffset
      : doc?.documentElement.scrollTop ||
        (doc?.body && dom.parentElement(doc.body)?.scrollTop) ||
        doc?.body?.scrollTop ||
        0,
  };
}

export function getWindowHeight(): number {
  return (
    window.innerHeight ||
    (document.documentElement && document.documentElement.clientHeight) ||
    (document.body && document.body.clientHeight)
  );
}

export function getWindowWidth(): number {
  return (
    window.innerWidth ||
    (document.documentElement && document.documentElement.clientWidth) ||
    (document.body && document.body.clientWidth)
  );
}

/**
 * Returns the given node as an HTMLElement if it is one, otherwise the parent node as an HTMLElement
 * @param node - node to check
 * @returns HTMLElement or null
 */

export function closestElementOfNode(node: Node | null): HTMLElement | null {
  if (!node) {
    return null;
  }
  const el: HTMLElement | null =
    node.nodeType === node.ELEMENT_NODE
      ? (node as HTMLElement)
      : dom.parentElement(node);
  return el;
}

/**
 * Checks if the given element set to be blocked by rrweb
 * @param node - node to check
 * @param blockClass - class name to check
 * @param blockSelector - css selectors to check
 * @param checkAncestors - whether to search through parent nodes for the block class
 * @returns true/false if the node was blocked or not
 */
export function isBlocked(
  node: Node | null,
  blockClass: blockClass,
  blockSelector: string | null,
  checkAncestors: boolean,
): boolean {
  if (!node) {
    return false;
  }
  const el = closestElementOfNode(node);

  if (!el) {
    return false;
  }

  try {
    if (typeof blockClass === 'string') {
      if (el.classList.contains(blockClass)) return true;
      if (checkAncestors && el.closest('.' + blockClass) !== null) return true;
    } else {
      if (classMatchesRegex(el, blockClass, checkAncestors)) return true;
    }
  } catch (e) {
    // e
  }
  if (blockSelector) {
    if (el.matches(blockSelector)) return true;
    if (checkAncestors && el.closest(blockSelector) !== null) return true;
  }
  return false;
}

export function isSerialized(n: Node, mirror: Mirror): boolean {
  return mirror.getId(n) !== -1;
}

export function isIgnored(
  n: Node,
  mirror: Mirror,
  slimDOMOptions: SlimDOMOptions,
): boolean {
  if ((n as Element).tagName === 'TITLE' && slimDOMOptions.headTitleMutations) {
    // we do this check here but not in rrweb-snapshot
    // to block mutations/animations on the title.
    // the headTitleMutations option isn't intended to block recording of the initial value
    return true;
  }
  // The main part of the slimDOM check happens in
  // howdygo-rrweb-snapshot::serializeNodeWithId
  return mirror.getId(n) === IGNORED_NODE;
}

export function isAncestorRemoved(target: Node, mirror: Mirror): boolean {
  if (isShadowRoot(target)) {
    return false;
  }
  const id = mirror.getId(target);
  if (!mirror.has(id)) {
    return true;
  }
  const parent = dom.parentNode(target);
  if (parent && parent.nodeType === target.DOCUMENT_NODE) {
    return false;
  }
  // if the root is not document, it means the node is not in the DOM tree anymore
  if (!parent) {
    return true;
  }
  return isAncestorRemoved(parent, mirror);
}

export function legacy_isTouchEvent(
  event: MouseEvent | TouchEvent | PointerEvent,
): event is TouchEvent {
  return Boolean((event as TouchEvent).changedTouches);
}

export function polyfill(win = window) {
  if ('NodeList' in win && !win.NodeList.prototype.forEach) {
    // eslint-disable-next-line @typescript-eslint/unbound-method
    win.NodeList.prototype.forEach = Array.prototype
      .forEach as unknown as NodeList['forEach'];
  }

  if ('DOMTokenList' in win && !win.DOMTokenList.prototype.forEach) {
    // eslint-disable-next-line @typescript-eslint/unbound-method
    win.DOMTokenList.prototype.forEach = Array.prototype
      .forEach as unknown as DOMTokenList['forEach'];
  }
}

type ResolveTree = {
  value: addedNodeMutation;
  children: ResolveTree[];
  parent: ResolveTree | null;
};

export function queueToResolveTrees(queue: addedNodeMutation[]): ResolveTree[] {
  const queueNodeMap: Record<number, ResolveTree> = {};
  const putIntoMap = (
    m: addedNodeMutation,
    parent: ResolveTree | null,
  ): ResolveTree => {
    const nodeInTree: ResolveTree = {
      value: m,
      parent,
      children: [],
    };
    queueNodeMap[m.node.id] = nodeInTree;
    return nodeInTree;
  };

  const queueNodeTrees: ResolveTree[] = [];
  for (const mutation of queue) {
    const { nextId, parentId } = mutation;
    if (nextId && nextId in queueNodeMap) {
      const nextInTree = queueNodeMap[nextId];
      if (nextInTree.parent) {
        const idx = nextInTree.parent.children.indexOf(nextInTree);
        nextInTree.parent.children.splice(
          idx,
          0,
          putIntoMap(mutation, nextInTree.parent),
        );
      } else {
        const idx = queueNodeTrees.indexOf(nextInTree);
        queueNodeTrees.splice(idx, 0, putIntoMap(mutation, null));
      }
      continue;
    }
    if (parentId in queueNodeMap) {
      const parentInTree = queueNodeMap[parentId];
      parentInTree.children.push(putIntoMap(mutation, parentInTree));
      continue;
    }
    queueNodeTrees.push(putIntoMap(mutation, null));
  }

  return queueNodeTrees;
}

export function iterateResolveTree(
  tree: ResolveTree,
  cb: (mutation: addedNodeMutation) => unknown,
) {
  cb(tree.value);
  /**
   * The resolve tree was designed to reflect the DOM layout,
   * but we need append next sibling first, so we do a reverse
   * loop here.
   */
  for (let i = tree.children.length - 1; i >= 0; i--) {
    iterateResolveTree(tree.children[i], cb);
  }
}

export type AppendedIframe = {
  mutationInQueue: addedNodeMutation;
  builtNode: HTMLIFrameElement | RRIFrameElement;
};

export function isSerializedIframe<TNode extends Node | RRNode>(
  n: TNode,
  mirror: IMirror<TNode>,
): boolean {
  return Boolean(n.nodeName === 'IFRAME' && mirror.getMeta(n));
}

export function isSerializedStylesheet<TNode extends Node | RRNode>(
  n: TNode,
  mirror: IMirror<TNode>,
): boolean {
  return Boolean(
    n.nodeName === 'LINK' &&
      n.nodeType === n.ELEMENT_NODE &&
      (n as HTMLElement).getAttribute &&
      (n as HTMLElement).getAttribute('rel') === 'stylesheet' &&
      mirror.getMeta(n),
  );
}

export function getBaseDimension(
  node: Node,
  rootIframe: Node,
): DocumentDimension {
  const frameElement = node.ownerDocument?.defaultView?.frameElement;
  if (!frameElement || frameElement === rootIframe) {
    return {
      x: 0,
      y: 0,
      relativeScale: 1,
      absoluteScale: 1,
    };
  }

  const frameDimension = frameElement.getBoundingClientRect();
  const frameBaseDimension = getBaseDimension(frameElement, rootIframe);
  // the iframe element may have a scale transform
  const relativeScale = frameDimension.height / frameElement.clientHeight;
  return {
    x:
      frameDimension.x * frameBaseDimension.relativeScale +
      frameBaseDimension.x,
    y:
      frameDimension.y * frameBaseDimension.relativeScale +
      frameBaseDimension.y,
    relativeScale,
    absoluteScale: frameBaseDimension.absoluteScale * relativeScale,
  };
}

export function hasShadowRoot<T extends Node | RRNode>(
  n: T,
): n is T & { shadowRoot: ShadowRoot } {
  if (!n) return false;
  if (n instanceof BaseRRNode && 'shadowRoot' in n) {
    return Boolean(n.shadowRoot);
  }
  return Boolean(dom.shadowRoot(n as unknown as Element));
}

export function getNestedRule(
  rules: CSSRuleList,
  position: number[],
): CSSGroupingRule {
  const rule = rules[position[0]] as CSSGroupingRule;
  if (position.length === 1) {
    return rule;
  } else {
    return getNestedRule(
      (rule.cssRules[position[1]] as CSSGroupingRule).cssRules,
      position.slice(2),
    );
  }
}

export function getPositionsAndIndex(nestedIndex: number[]) {
  const positions = [...nestedIndex];
  const index = positions.pop();
  return { positions, index };
}

/**
 * Returns the latest mutation in the queue for each node.
 * @param mutations - mutations The text mutations to filter.
 * @returns The filtered text mutations.
 */
export function uniqueTextMutations(mutations: textMutation[]): textMutation[] {
  const idSet = new Set<number>();
  const uniqueMutations: textMutation[] = [];

  for (let i = mutations.length; i--; ) {
    const mutation = mutations[i];
    if (!idSet.has(mutation.id)) {
      uniqueMutations.push(mutation);
      idSet.add(mutation.id);
    }
  }

  return uniqueMutations;
}

export class StyleSheetMirror {
  private id = 1;
  private styleIDMap = new WeakMap<CSSStyleSheet, number>();
  private idStyleMap = new Map<number, CSSStyleSheet>();

  getId(stylesheet: CSSStyleSheet): number {
    return this.styleIDMap.get(stylesheet) ?? -1;
  }

  has(stylesheet: CSSStyleSheet): boolean {
    return this.styleIDMap.has(stylesheet);
  }

  /**
   * @returns If the stylesheet is in the mirror, returns the id of the stylesheet. If not, return the new assigned id.
   */
  add(stylesheet: CSSStyleSheet, id?: number): number {
    if (this.has(stylesheet)) return this.getId(stylesheet);
    let newId: number;
    if (id === undefined) {
      newId = this.id++;
    } else newId = id;
    this.styleIDMap.set(stylesheet, newId);
    this.idStyleMap.set(newId, stylesheet);
    return newId;
  }

  getStyle(id: number): CSSStyleSheet | null {
    return this.idStyleMap.get(id) || null;
  }

  reset(): void {
    this.styleIDMap = new WeakMap();
    this.idStyleMap = new Map();
    this.id = 1;
  }

  generateId(): number {
    return this.id++;
  }
}

/**
 * Get the direct shadow host of a node in shadow dom. Returns null if it is not in a shadow dom.
 */
export function getShadowHost(n: Node): Element | null {
  let shadowHost: Element | null = null;
  if (
    'getRootNode' in n &&
    dom.getRootNode(n)?.nodeType === Node.DOCUMENT_FRAGMENT_NODE &&
    dom.host(dom.getRootNode(n) as ShadowRoot)
  )
    shadowHost = dom.host(dom.getRootNode(n) as ShadowRoot);
  return shadowHost;
}

/**
 * Get the root shadow host of a node in nested shadow doms. Returns the node itself if it is not in a shadow dom.
 */
export function getRootShadowHost(n: Node): Node {
  let rootShadowHost: Node = n;

  let shadowHost: Element | null;
  // If n is in a nested shadow dom.
  while ((shadowHost = getShadowHost(rootShadowHost)))
    rootShadowHost = shadowHost;

  return rootShadowHost;
}

export function shadowHostInDom(n: Node): boolean {
  const doc = n.ownerDocument;
  if (!doc) return false;
  const shadowHost = getRootShadowHost(n);
  return dom.contains(doc, shadowHost);
}

export function inDom(n: Node): boolean {
  const doc = n.ownerDocument;
  if (!doc) return false;
  return dom.contains(doc, n) || shadowHostInDom(n);
}<|MERGE_RESOLUTION|>--- conflicted
+++ resolved
@@ -8,18 +8,11 @@
   IWindow,
   DeprecatedMirror,
   textMutation,
-<<<<<<< HEAD
 } from 'howdygo-rrweb-types';
-import type { IMirror, Mirror } from 'howdygo-rrweb-snapshot';
+import type { IMirror, Mirror, SlimDOMOptions } from 'howdygo-rrweb-snapshot';
 import { isShadowRoot, IGNORED_NODE, classMatchesRegex } from 'howdygo-rrweb-snapshot';
-import type { RRNode, RRIFrameElement } from 'howdygo-rrdom';
-=======
-} from '@rrweb/types';
-import type { IMirror, Mirror, SlimDOMOptions } from 'rrweb-snapshot';
-import { isShadowRoot, IGNORED_NODE, classMatchesRegex } from 'rrweb-snapshot';
-import { RRNode, RRIFrameElement, BaseRRNode } from 'rrdom';
-import dom from '@rrweb/utils';
->>>>>>> d4ad5f86
+import { RRNode, RRIFrameElement, BaseRRNode } from 'howdygo-rrdom';
+import dom from 'howdygo-rrweb-utils';
 
 export function on(
   type: string,
