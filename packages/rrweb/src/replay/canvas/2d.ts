import type { Replayer } from '../';
import type { canvasMutationCommand } from 'howdygo-rrweb-types';
import { deserializeArg } from './deserialize-args';

// A map to track active mutation promises by `id`
const activeCanvasMutations = new Map<Number, Map<string, { cancelled: boolean }>>();

export default async function canvasMutation({
  event,
  mutations,
  target,
  imageMap,
  id,
  errorHandler,
}: {
  event: Parameters<Replayer['applyIncremental']>[0];
  mutations: canvasMutationCommand[];
  target: HTMLCanvasElement;
  imageMap: Replayer['imageMap'];
  id: Number;
  errorHandler: Replayer['warnCanvasMutationFailed'];
}): Promise<void> {
  const ctx = target.getContext('2d');

  if (!ctx) {
    errorHandler(mutations[0], new Error('Canvas context is null'));
    return;
  }

  // Create a unique execution ID (using timestamp and random string)
  const executionId = `${Date.now()}-${Math.random().toString(36).slice(2, 11)}`;

  // Initialize the map for this `id` if it doesn't exist
  if (!activeCanvasMutations.has(id)) {
    activeCanvasMutations.set(id, new Map<string, { cancelled: boolean }>());
  }

  // Add this specific execution to the map and mark it as active
  activeCanvasMutations.get(id)?.set(executionId, { cancelled: false });

  const mutationPromise = (async () => {
    try {
      // Step 1: Deserialize args (they may be async)
      const mutationArgsPromises = mutations.map(
        async (mutation: canvasMutationCommand): Promise<unknown[]> => {
          return Promise.all(mutation.args.map(deserializeArg(imageMap, ctx)));
        },
      );

      const args = await Promise.all(mutationArgsPromises);

      // Step 2: Check for cancellation before applying mutations
<<<<<<< HEAD
      if (activeCanvasMutations.has(id) && activeCanvasMutations.get(id)?.get(executionId)?.cancelled) {
=======
      if (
        activeMutations.has(id) &&
        activeMutations.get(id)?.get(executionId)?.cancelled
      ) {
>>>>>>> 0bc5d5d7
        return; // Skip mutation application
      }

      // Step 3: Apply all mutations
      args.forEach((args, index) => {
        const mutation = mutations[index];
        try {
          if (mutation.setter) {
            // Skip some read-only type checks
            (ctx as unknown as Record<string, unknown>)[mutation.property] =
              mutation.args[0];
            return;
          }
          const original = ctx[
            mutation.property as Exclude<keyof typeof ctx, 'canvas'>
          ] as (ctx: CanvasRenderingContext2D, args: unknown[]) => void;

          // Special case for drawImage
          if (
            mutation.property === 'drawImage' &&
            typeof mutation.args[0] === 'string'
          ) {
            imageMap.get(event);
            original.apply(ctx, mutation.args);
          } else {
            original.apply(ctx, args);
          }
        } catch (error) {
          errorHandler(mutation, error);
        }
      });
    } catch (error) {
      errorHandler(mutations[0], error);
    }
  })();

  // If a new mutation for this `id` is started, mark this execution as cancelled
  activeCanvasMutations.get(id)?.forEach((value, key) => {
    if (key !== executionId) {
      value.cancelled = true;
    }
  });

  // Wait for the mutation to finish
  await mutationPromise;

  // Clean up: Remove the mutation from the map when done
  activeCanvasMutations.get(id)?.delete(executionId);

  // If no more executions are active for this `id`, remove the entry
  if (activeCanvasMutations.get(id)?.size === 0) {
    activeCanvasMutations.delete(id);
  }
}<|MERGE_RESOLUTION|>--- conflicted
+++ resolved
@@ -50,14 +50,10 @@
       const args = await Promise.all(mutationArgsPromises);
 
       // Step 2: Check for cancellation before applying mutations
-<<<<<<< HEAD
-      if (activeCanvasMutations.has(id) && activeCanvasMutations.get(id)?.get(executionId)?.cancelled) {
-=======
       if (
-        activeMutations.has(id) &&
-        activeMutations.get(id)?.get(executionId)?.cancelled
+        activeCanvasMutations.has(id) &&
+        activeCanvasMutations.get(id)?.get(executionId)?.cancelled
       ) {
->>>>>>> 0bc5d5d7
         return; // Skip mutation application
       }
 
