--- conflicted
+++ resolved
@@ -1,9 +1,5 @@
 import type { Replayer } from '../';
-<<<<<<< HEAD
-import { CanvasContext, canvasMutationCommand } from 'howdygo-rrweb-types';
-=======
-import { CanvasContext, type canvasMutationCommand } from '@rrweb/types';
->>>>>>> d4ad5f86
+import { CanvasContext, type canvasMutationCommand } from 'howdygo-rrweb-types';
 import { deserializeArg, variableListFor } from './deserialize-args';
 
 function getContext(
