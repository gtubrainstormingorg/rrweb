import type { Replayer } from '..';
import {
  CanvasContext,
<<<<<<< HEAD
  canvasMutationCommand,
  canvasMutationData,
  canvasMutationParam,
} from 'howdygo-rrweb-types';
=======
  type canvasMutationCommand,
  type canvasMutationData,
  type canvasMutationParam,
} from '@rrweb/types';
>>>>>>> d4ad5f86
import webglMutation from './webgl';
import canvas2DMutation from './2d';

export default async function canvasMutation({
  event,
  mutation,
  target,
  imageMap,
  canvasEventMap,
  errorHandler,
}: {
  event: Parameters<Replayer['applyIncremental']>[0];
  mutation: canvasMutationData;
  target: HTMLCanvasElement;
  imageMap: Replayer['imageMap'];
  canvasEventMap: Replayer['canvasEventMap'];
  errorHandler: Replayer['warnCanvasMutationFailed'];
}): Promise<void> {
  try {
    const precomputedMutation: canvasMutationParam =
      canvasEventMap.get(event) || mutation;

    const commands: canvasMutationCommand[] =
      'commands' in precomputedMutation
        ? precomputedMutation.commands
        : [precomputedMutation];

    if ([CanvasContext.WebGL, CanvasContext.WebGL2].includes(mutation.type)) {
      for (let i = 0; i < commands.length; i++) {
        const command = commands[i];
        await webglMutation({
          mutation: command,
          type: mutation.type,
          target,
          imageMap,
          errorHandler,
        });
      }
      return;
    }
    // default is '2d' for backwards compatibility (rrweb below 1.1.x)
    await canvas2DMutation({
      event,
      mutations: commands,
      target,
      imageMap,
      errorHandler,
    });
  } catch (error) {
    errorHandler(mutation, error);
  }
}<|MERGE_RESOLUTION|>--- conflicted
+++ resolved
@@ -1,17 +1,10 @@
 import type { Replayer } from '..';
 import {
   CanvasContext,
-<<<<<<< HEAD
-  canvasMutationCommand,
-  canvasMutationData,
-  canvasMutationParam,
-} from 'howdygo-rrweb-types';
-=======
   type canvasMutationCommand,
   type canvasMutationData,
   type canvasMutationParam,
-} from '@rrweb/types';
->>>>>>> d4ad5f86
+} from 'howdygo-rrweb-types';
 import webglMutation from './webgl';
 import canvas2DMutation from './2d';
 
