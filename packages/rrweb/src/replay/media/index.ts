<<<<<<< HEAD
import { Emitter, MediaInteractions, ReplayerEvents } from 'howdygo-rrweb-types';
import type { RRMediaElement } from 'howdygo-rrdom/es';
=======
import { type Emitter, MediaInteractions, ReplayerEvents } from '@rrweb/types';
import type { RRMediaElement } from 'rrdom';
>>>>>>> d4ad5f86
import type { createPlayerService, createSpeedService } from '../machine';
import type { Mirror, mediaAttributes } from 'howdygo-rrweb-snapshot';
import type { mediaInteractionData } from 'howdygo-rrweb-types';

type MediaState = {
  isPlaying: boolean;
  currentTimeAtLastInteraction: number;
  lastInteractionTimeOffset: number;
  playbackRate: number;
  loop: boolean;
  volume: number;
  muted: boolean;
};

export class MediaManager {
  private mediaMap: Map<HTMLMediaElement | RRMediaElement, MediaState> =
    new Map();
  private warn: (...args: Parameters<typeof console.warn>) => void;
  private service: ReturnType<typeof createPlayerService>;
  private speedService: ReturnType<typeof createSpeedService>;
  private emitter: Emitter;
  private getCurrentTime: () => number;
  private metadataCallbackMap: WeakMap<
    HTMLMediaElement | RRMediaElement,
    () => void
  > = new Map();

  constructor(options: {
    warn: (...args: Parameters<typeof console.warn>) => void;
    service: ReturnType<typeof createPlayerService>;
    speedService: ReturnType<typeof createSpeedService>;
    getCurrentTime: () => number;
    emitter: Emitter;
  }) {
    this.warn = options.warn;
    this.service = options.service;
    this.speedService = options.speedService;
    this.emitter = options.emitter;
    this.getCurrentTime = options.getCurrentTime;

    this.emitter.on(ReplayerEvents.Start, this.start.bind(this));
    this.emitter.on(ReplayerEvents.SkipStart, this.start.bind(this));
    this.emitter.on(ReplayerEvents.Pause, this.pause.bind(this));
    this.emitter.on(ReplayerEvents.Finish, this.pause.bind(this));
    this.speedService.subscribe(() => {
      this.syncAllMediaElements();
    });
  }

  private syncAllMediaElements(options = { pause: false }) {
    this.mediaMap.forEach((_mediaState, target) => {
      this.syncTargetWithState(target);
      if (options.pause) {
        target.pause();
      }
    });
  }

  private start() {
    this.syncAllMediaElements();
  }

  private pause() {
    this.syncAllMediaElements({ pause: true });
  }

  private seekTo({
    time,
    target,
    mediaState,
  }: {
    time: number;
    target: HTMLMediaElement | RRMediaElement;
    mediaState: MediaState;
  }) {
    if (mediaState.isPlaying) {
      const differenceBetweenCurrentTimeAndMediaMutationTimestamp =
        time - mediaState.lastInteractionTimeOffset;
      const mediaPlaybackOffset =
        (differenceBetweenCurrentTimeAndMediaMutationTimestamp / 1000) *
        mediaState.playbackRate;

      const duration = 'duration' in target && target.duration;

      // Video hasn't loaded yet, wait for metadata
      if (Number.isNaN(duration)) {
        this.waitForMetadata(target);
        return;
      }

      let seekToTime =
        mediaState.currentTimeAtLastInteraction + mediaPlaybackOffset;

      if (
        target.loop &&
        // RRMediaElement doesn't have a duration property
        duration !== false
      ) {
        seekToTime = seekToTime % duration;
      }

      target.currentTime = seekToTime;
    } else {
      target.pause();
      target.currentTime = mediaState.currentTimeAtLastInteraction;
    }
  }

  private waitForMetadata(target: HTMLMediaElement | RRMediaElement) {
    if (this.metadataCallbackMap.has(target)) return;
    if (!('addEventListener' in target)) return;

    const onLoadedMetadata = () => {
      this.metadataCallbackMap.delete(target);
      const mediaState = this.mediaMap.get(target);
      if (!mediaState) return;
      this.seekTo({
        time: this.getCurrentTime(),
        target,
        mediaState,
      });
    };

    this.metadataCallbackMap.set(target, onLoadedMetadata);
    target.addEventListener('loadedmetadata', onLoadedMetadata, {
      once: true,
    });
  }

  private getMediaStateFromMutation({
    target,
    timeOffset,
    mutation,
  }: {
    target: HTMLMediaElement | RRMediaElement;
    timeOffset: number;
    mutation: mediaInteractionData;
  }): MediaState {
    const lastState = this.mediaMap.get(target);
    const { type, playbackRate, currentTime, muted, volume, loop } = mutation;

    const isPlaying =
      type === MediaInteractions.Play ||
      (type !== MediaInteractions.Pause &&
        (lastState?.isPlaying || target.getAttribute('autoplay') !== null));

    const mediaState: MediaState = {
      isPlaying,
      currentTimeAtLastInteraction:
        currentTime ?? lastState?.currentTimeAtLastInteraction ?? 0,
      lastInteractionTimeOffset: timeOffset,
      playbackRate: playbackRate ?? lastState?.playbackRate ?? 1,
      volume: volume ?? lastState?.volume ?? 1,
      muted: muted ?? lastState?.muted ?? target.getAttribute('muted') === null,
      loop: loop ?? lastState?.loop ?? target.getAttribute('loop') === null,
    };

    return mediaState;
  }

  private syncTargetWithState(target: HTMLMediaElement | RRMediaElement) {
    const mediaState = this.mediaMap.get(target);
    if (!mediaState) return;
    const { muted, loop, volume, isPlaying } = mediaState;
    const playerIsPaused = this.service.state.matches('paused');
    const playbackRate =
      mediaState.playbackRate * this.speedService.state.context.timer.speed;

    try {
      this.seekTo({
        time: this.getCurrentTime(),
        target,
        mediaState,
      });

      if (target.volume !== volume) {
        target.volume = volume;
      }
      target.muted = muted;
      target.loop = loop;

      if (target.playbackRate !== playbackRate) {
        // Avoid setting playbackRate when it's already the same
        // Safari drops frames whenever playbackRate is set, even if it's the same
        target.playbackRate = playbackRate;
      }

      if (isPlaying && !playerIsPaused) {
        // remove listener for 'canplay' event because play() is async and returns a promise
        // i.e. media will eventually start to play when data is loaded
        // 'canplay' event fires even when currentTime attribute changes which may lead to
        // unexpected behavior
        void target.play();
      } else {
        target.pause();
      }
    } catch (error) {
      this.warn(
        // eslint-disable-next-line @typescript-eslint/no-unsafe-member-access, @typescript-eslint/restrict-template-expressions
        `Failed to replay media interactions: ${error.message || error}`,
      );
    }
  }

  public addMediaElements(node: Node, timeOffset: number, mirror: Mirror) {
    if (!['AUDIO', 'VIDEO'].includes(node.nodeName)) return;
    const target = node as HTMLMediaElement;
    const serializedNode = mirror.getMeta(target);
    if (!serializedNode || !('attributes' in serializedNode)) return;
    const playerIsPaused = this.service.state.matches('paused');
    const mediaAttributes = serializedNode.attributes as
      | mediaAttributes
      | Record<string, never>;

    let isPlaying = false;
    if (mediaAttributes.rr_mediaState) {
      isPlaying = mediaAttributes.rr_mediaState === 'played';
    } else {
      isPlaying = target.getAttribute('autoplay') !== null;
    }
    if (isPlaying && playerIsPaused) target.pause();

    let playbackRate = 1;
    if (typeof mediaAttributes.rr_mediaPlaybackRate === 'number') {
      playbackRate = mediaAttributes.rr_mediaPlaybackRate;
    }

    let muted = false;
    if (typeof mediaAttributes.rr_mediaMuted === 'boolean') {
      muted = mediaAttributes.rr_mediaMuted;
    } else {
      muted = target.getAttribute('muted') !== null;
    }

    let loop = false;
    if (typeof mediaAttributes.rr_mediaLoop === 'boolean') {
      loop = mediaAttributes.rr_mediaLoop;
    } else {
      loop = target.getAttribute('loop') !== null;
    }

    let volume = 1;
    if (typeof mediaAttributes.rr_mediaVolume === 'number') {
      volume = mediaAttributes.rr_mediaVolume;
    }

    let currentTimeAtLastInteraction = 0;
    if (typeof mediaAttributes.rr_mediaCurrentTime === 'number') {
      currentTimeAtLastInteraction = mediaAttributes.rr_mediaCurrentTime;
    }

    this.mediaMap.set(target, {
      isPlaying,
      currentTimeAtLastInteraction,
      lastInteractionTimeOffset: timeOffset,
      playbackRate,
      volume,
      muted,
      loop,
    });
    this.syncTargetWithState(target);
  }

  public mediaMutation({
    target,
    timeOffset,
    mutation,
  }: {
    target: HTMLMediaElement | RRMediaElement;
    timeOffset: number;
    mutation: mediaInteractionData;
  }) {
    this.mediaMap.set(
      target,
      this.getMediaStateFromMutation({
        target,
        timeOffset,
        mutation,
      }),
    );

    this.syncTargetWithState(target);
  }

  public isSupportedMediaElement(node: Node): node is HTMLMediaElement {
    return ['AUDIO', 'VIDEO'].includes(node.nodeName);
  }

  public reset() {
    this.mediaMap.clear();
  }
}<|MERGE_RESOLUTION|>--- conflicted
+++ resolved
@@ -1,10 +1,5 @@
-<<<<<<< HEAD
-import { Emitter, MediaInteractions, ReplayerEvents } from 'howdygo-rrweb-types';
-import type { RRMediaElement } from 'howdygo-rrdom/es';
-=======
-import { type Emitter, MediaInteractions, ReplayerEvents } from '@rrweb/types';
-import type { RRMediaElement } from 'rrdom';
->>>>>>> d4ad5f86
+import { type Emitter, MediaInteractions, ReplayerEvents } from 'howdygo-rrweb-types';
+import type { RRMediaElement } from 'howdygo-rrdom';
 import type { createPlayerService, createSpeedService } from '../machine';
 import type { Mirror, mediaAttributes } from 'howdygo-rrweb-snapshot';
 import type { mediaInteractionData } from 'howdygo-rrweb-types';
