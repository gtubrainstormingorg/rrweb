import {
  snapshot,
  type MaskInputOptions,
  type SlimDOMOptions,
  createMirror,
} from 'howdygo-rrweb-snapshot';
import { initObservers, mutationBuffers } from './observer';
import {
  on,
  getWindowWidth,
  getWindowHeight,
  getWindowScroll,
  polyfill,
  hasShadowRoot,
  isSerializedIframe,
  isSerializedStylesheet,
  nowTimestamp,
} from '../utils';
import type { recordOptions } from '../types';
import {
  EventType,
  type eventWithoutTime,
  type eventWithTime,
  IncrementalSource,
<<<<<<< HEAD
  listenerHandler,
  mutationCallbackParam,
  scrollCallback,
  canvasMutationParam,
  adoptedStyleSheetParam,
  IWindow,
  mousePosition,
} from 'howdygo-rrweb-types';
=======
  type listenerHandler,
  type mutationCallbackParam,
  type scrollCallback,
  type canvasMutationParam,
  type adoptedStyleSheetParam,
} from '@rrweb/types';
>>>>>>> d4ad5f86
import type { CrossOriginIframeMessageEventContent } from '../types';
import { IframeManager } from './iframe-manager';
import { ShadowDomManager } from './shadow-dom-manager';
import { CanvasManager } from './observers/canvas/canvas-manager';
import { StylesheetManager } from './stylesheet-manager';
import ProcessedNodeManager from './processed-node-manager';
import {
  callbackWrapper,
  registerErrorHandler,
  unregisterErrorHandler,
} from './error-handler';
import dom from '@rrweb/utils';

let wrappedEmit!: (e: eventWithoutTime, isCheckout?: boolean) => void;

let takeFullSnapshot!: (isCheckout?: boolean) => void;
let canvasManager!: CanvasManager;
let recording = false;

// Multiple tools (i.e. MooTools, Prototype.js) override Array.from and drop support for the 2nd parameter
// Try to pull a clean implementation from a newly created iframe
try {
  if (Array.from([1], (x) => x * 2)[0] !== 2) {
    const cleanFrame = document.createElement('iframe');
    document.body.appendChild(cleanFrame);
    // eslint-disable-next-line @typescript-eslint/unbound-method -- Array.from is static and doesn't rely on binding
    Array.from = cleanFrame.contentWindow?.Array.from || Array.from;
    document.body.removeChild(cleanFrame);
  }
} catch (err) {
  console.debug('Unable to override Array.from', err);
}

const mirror = createMirror();
function record<T = eventWithTime>(
  options: recordOptions<T> = {},
): listenerHandler | undefined {
  const {
    emit,
    checkoutEveryNms,
    checkoutEveryNth,
    blockClass = 'rr-block',
    blockSelector = null,
    ignoreClass = 'rr-ignore',
    ignoreSelector = null,
    maskTextClass = 'rr-mask',
    maskTextSelector = null,
    inlineStylesheet = true,
    maskAllInputs,
    maskInputOptions: _maskInputOptions,
    slimDOMOptions: _slimDOMOptions,
    maskInputFn,
    maskTextFn,
    hooks,
    packFn,
    sampling = {},
    dataURLOptions = {},
    mousemoveWait,
    recordDOM = true,
    recordCanvas = false,
    recordCrossOriginIframes = false,
    recordAfter = options.recordAfter === 'DOMContentLoaded'
      ? options.recordAfter
      : 'load',
    userTriggeredOnInput = false,
    collectFonts = false,
    inlineImages = false,
    plugins,
    keepIframeSrcFn = () => false,
    ignoreCSSAttributes = new Set([]),
    errorHandler,
  } = options;

  registerErrorHandler(errorHandler);

  const inEmittingFrame = recordCrossOriginIframes
    ? window.parent === window
    : true;

  let passEmitsToParent = false;
  if (!inEmittingFrame) {
    try {
      // throws if parent is cross-origin
      if (window.parent.document) {
        passEmitsToParent = false; // if parent is same origin we collect iframe events from the parent
      }
    } catch (e) {
      passEmitsToParent = true;
    }
  }

  // runtime checks for user options
  if (inEmittingFrame && !emit) {
    throw new Error('emit function is required');
  }
  if (!inEmittingFrame && !passEmitsToParent) {
    return () => {
      /* no-op since in this case we don't need to record anything from this frame in particular */
    };
  }
  // move departed options to new options
  if (mousemoveWait !== undefined && sampling.mousemove === undefined) {
    sampling.mousemove = mousemoveWait;
  }

  // reset mirror in case `record` this was called earlier
  mirror.reset();

  const maskInputOptions: MaskInputOptions =
    maskAllInputs === true
      ? {
          color: true,
          date: true,
          'datetime-local': true,
          email: true,
          month: true,
          number: true,
          range: true,
          search: true,
          tel: true,
          text: true,
          time: true,
          url: true,
          week: true,
          textarea: true,
          select: true,
          password: true,
        }
      : _maskInputOptions !== undefined
      ? _maskInputOptions
      : { password: true };

  const slimDOMOptions: SlimDOMOptions =
    _slimDOMOptions === true || _slimDOMOptions === 'all'
      ? {
          script: true,
          comment: true,
          headFavicon: true,
          headWhitespace: true,
          headMetaSocial: true,
          headMetaRobots: true,
          headMetaHttpEquiv: true,
          headMetaVerification: true,
          // the following are off for slimDOMOptions === true,
          // as they destroy some (hidden) info:
          headMetaAuthorship: _slimDOMOptions === 'all',
          headMetaDescKeywords: _slimDOMOptions === 'all',
          headTitleMutations: _slimDOMOptions === 'all',
        }
      : _slimDOMOptions
      ? _slimDOMOptions
      : {};

  polyfill();

  let lastFullSnapshotEvent: eventWithTime;
  let incrementalSnapshotCount = 0;

  const eventProcessor = (e: eventWithTime): T => {
    for (const plugin of plugins || []) {
      if (plugin.eventProcessor) {
        e = plugin.eventProcessor(e);
      }
    }
    if (
      packFn &&
      // Disable packing events which will be emitted to parent frames.
      !passEmitsToParent
    ) {
      e = packFn(e) as unknown as eventWithTime;
    }
    return e as unknown as T;
  };
  wrappedEmit = (r: eventWithoutTime, isCheckout?: boolean) => {
    const e = r as eventWithTime;
    e.timestamp = nowTimestamp();
    if (
      mutationBuffers[0]?.isFrozen() &&
      e.type !== EventType.FullSnapshot &&
      !(
        e.type === EventType.IncrementalSnapshot &&
        e.data.source === IncrementalSource.Mutation
      )
    ) {
      // we've got a user initiated event so first we need to apply
      // all DOM changes that have been buffering during paused state
      mutationBuffers.forEach((buf) => buf.unfreeze());
    }

    if (inEmittingFrame) {
      emit?.(eventProcessor(e), isCheckout);
    } else if (passEmitsToParent) {
      const message: CrossOriginIframeMessageEventContent<T> = {
        type: 'howdygo-rrweb',
        event: eventProcessor(e),
        origin: window.location.origin,
        isCheckout,
      };
      window.parent.postMessage(message, '*');
    }

    if (e.type === EventType.FullSnapshot) {
      lastFullSnapshotEvent = e;
      incrementalSnapshotCount = 0;
    } else if (e.type === EventType.IncrementalSnapshot) {
      // attach iframe should be considered as full snapshot
      if (
        e.data.source === IncrementalSource.Mutation &&
        e.data.isAttachIframe
      ) {
        return;
      }

      incrementalSnapshotCount++;
      const exceedCount =
        checkoutEveryNth && incrementalSnapshotCount >= checkoutEveryNth;
      const exceedTime =
        checkoutEveryNms &&
        e.timestamp - lastFullSnapshotEvent.timestamp > checkoutEveryNms;
      if (exceedCount || exceedTime) {
        takeFullSnapshot(true);
      }
    }
  };

  const wrappedMutationEmit = (m: mutationCallbackParam) => {
    wrappedEmit({
      type: EventType.IncrementalSnapshot,
      data: {
        source: IncrementalSource.Mutation,
        ...m,
      },
    });
  };
  const wrappedScrollEmit: scrollCallback = (p) =>
    wrappedEmit({
      type: EventType.IncrementalSnapshot,
      data: {
        source: IncrementalSource.Scroll,
        ...p,
      },
    });
  const wrappedCanvasMutationEmit = (p: canvasMutationParam) =>
    wrappedEmit({
      type: EventType.IncrementalSnapshot,
      data: {
        source: IncrementalSource.CanvasMutation,
        ...p,
      },
    });

  const wrappedAdoptedStyleSheetEmit = (a: adoptedStyleSheetParam) =>
    wrappedEmit({
      type: EventType.IncrementalSnapshot,
      data: {
        source: IncrementalSource.AdoptedStyleSheet,
        ...a,
      },
    });

  const stylesheetManager = new StylesheetManager({
    mutationCb: wrappedMutationEmit,
    adoptedStyleSheetCb: wrappedAdoptedStyleSheetEmit,
  });

  const iframeManager = new IframeManager({
    mirror,
    mutationCb: wrappedMutationEmit,
    stylesheetManager: stylesheetManager,
    recordCrossOriginIframes,
    wrappedEmit,
  });

  /**
   * Exposes mirror to the plugins
   */
  for (const plugin of plugins || []) {
    if (plugin.getMirror)
      plugin.getMirror({
        nodeMirror: mirror,
        crossOriginIframeMirror: iframeManager.crossOriginIframeMirror,
        crossOriginIframeStyleMirror:
          iframeManager.crossOriginIframeStyleMirror,
      });
  }

  const processedNodeManager = new ProcessedNodeManager();

  canvasManager = new CanvasManager({
    recordCanvas,
    mutationCb: wrappedCanvasMutationEmit,
    win: window,
    blockClass,
    blockSelector,
    mirror,
    sampling: sampling.canvas,
    dataURLOptions,
  });

  const shadowDomManager = new ShadowDomManager({
    mutationCb: wrappedMutationEmit,
    scrollCb: wrappedScrollEmit,
    bypassOptions: {
      blockClass,
      blockSelector,
      maskTextClass,
      maskTextSelector,
      inlineStylesheet,
      maskInputOptions,
      dataURLOptions,
      maskTextFn,
      maskInputFn,
      recordCanvas,
      inlineImages,
      sampling,
      slimDOMOptions,
      iframeManager,
      stylesheetManager,
      canvasManager,
      keepIframeSrcFn,
      processedNodeManager,
    },
    mirror,
  });

  takeFullSnapshot = (isCheckout = false) => {
    if (!recordDOM) {
      return;
    }
    wrappedEmit(
      {
        type: EventType.Meta,
        data: {
          href: window.location.href,
          width: getWindowWidth(),
          height: getWindowHeight(),
        },
      },
      isCheckout,
    );

    // When we take a full snapshot, old tracked StyleSheets need to be removed.
    stylesheetManager.reset();

    shadowDomManager.init();

    mutationBuffers.forEach((buf) => buf.lock()); // don't allow any mirror modifications during snapshotting
    const node = snapshot(document, {
      mirror,
      blockClass,
      blockSelector,
      maskTextClass,
      maskTextSelector,
      inlineStylesheet,
      maskAllInputs: maskInputOptions,
      maskTextFn,
      maskInputFn,
      slimDOM: slimDOMOptions,
      dataURLOptions,
      recordCanvas,
      inlineImages,
      onSerialize: (n) => {
        if (isSerializedIframe(n, mirror)) {
          iframeManager.addIframe(n as HTMLIFrameElement);
        }
        if (isSerializedStylesheet(n, mirror)) {
          stylesheetManager.trackLinkElement(n as HTMLLinkElement);
        }
        if (hasShadowRoot(n)) {
          // eslint-disable-next-line @typescript-eslint/no-non-null-assertion
          shadowDomManager.addShadowRoot(dom.shadowRoot(n as Node)!, document);
        }
      },
      onIframeLoad: (iframe, childSn) => {
        iframeManager.attachIframe(iframe, childSn);
        if (iframe.contentWindow) {
          canvasManager.addWindow(iframe.contentWindow as IWindow);
        }
        shadowDomManager.observeAttachShadow(iframe);
      },
      onStylesheetLoad: (linkEl, childSn) => {
        stylesheetManager.attachLinkElement(linkEl, childSn);
      },
      keepIframeSrcFn,
    });

    if (!node) {
      return console.warn('Failed to snapshot the document');
    }

    wrappedEmit(
      {
        type: EventType.FullSnapshot,
        data: {
          node,
          initialOffset: getWindowScroll(window),
        },
      },
      isCheckout,
    );
    mutationBuffers.forEach((buf) => buf.unlock()); // generate & emit any mutations that happened during snapshotting, as can now apply against the newly built mirror

    // Some old browsers don't support adoptedStyleSheets.
    if (document.adoptedStyleSheets && document.adoptedStyleSheets.length > 0)
      stylesheetManager.adoptStyleSheets(
        document.adoptedStyleSheets,
        mirror.getId(document),
      );
  };

  try {
    const handlers: listenerHandler[] = [];

    const observe = (doc: Document) => {
      return callbackWrapper(initObservers)(
        {
          mutationCb: wrappedMutationEmit,
          mousemoveCb: (positions: mousePosition[], source) =>
            wrappedEmit({
              type: EventType.IncrementalSnapshot,
              data: {
                source,
                positions,
              },
            }),
          mouseInteractionCb: (d) =>
            wrappedEmit({
              type: EventType.IncrementalSnapshot,
              data: {
                source: IncrementalSource.MouseInteraction,
                ...d,
              },
            }),
          scrollCb: wrappedScrollEmit,
          viewportResizeCb: (d) =>
            wrappedEmit({
              type: EventType.IncrementalSnapshot,
              data: {
                source: IncrementalSource.ViewportResize,
                ...d,
              },
            }),
          inputCb: (v) =>
            wrappedEmit({
              type: EventType.IncrementalSnapshot,
              data: {
                source: IncrementalSource.Input,
                ...v,
              },
            }),
          mediaInteractionCb: (p) =>
            wrappedEmit({
              type: EventType.IncrementalSnapshot,
              data: {
                source: IncrementalSource.MediaInteraction,
                ...p,
              },
            }),
          styleSheetRuleCb: (r) =>
            wrappedEmit({
              type: EventType.IncrementalSnapshot,
              data: {
                source: IncrementalSource.StyleSheetRule,
                ...r,
              },
            }),
          styleDeclarationCb: (r) =>
            wrappedEmit({
              type: EventType.IncrementalSnapshot,
              data: {
                source: IncrementalSource.StyleDeclaration,
                ...r,
              },
            }),
          canvasMutationCb: wrappedCanvasMutationEmit,
          fontCb: (p) =>
            wrappedEmit({
              type: EventType.IncrementalSnapshot,
              data: {
                source: IncrementalSource.Font,
                ...p,
              },
            }),
          selectionCb: (p) => {
            wrappedEmit({
              type: EventType.IncrementalSnapshot,
              data: {
                source: IncrementalSource.Selection,
                ...p,
              },
            });
          },
          customElementCb: (c) => {
            wrappedEmit({
              type: EventType.IncrementalSnapshot,
              data: {
                source: IncrementalSource.CustomElement,
                ...c,
              },
            });
          },
          blockClass,
          ignoreClass,
          ignoreSelector,
          maskTextClass,
          maskTextSelector,
          maskInputOptions,
          inlineStylesheet,
          sampling,
          recordDOM,
          recordCanvas,
          inlineImages,
          userTriggeredOnInput,
          collectFonts,
          doc,
          maskInputFn,
          maskTextFn,
          keepIframeSrcFn,
          blockSelector,
          slimDOMOptions,
          dataURLOptions,
          mirror,
          iframeManager,
          stylesheetManager,
          shadowDomManager,
          processedNodeManager,
          canvasManager,
          ignoreCSSAttributes,
          plugins:
            plugins
              ?.filter((p) => p.observer)
              ?.map((p) => ({
                observer: p.observer!,
                options: p.options,
                callback: (payload: object) =>
                  wrappedEmit({
                    type: EventType.Plugin,
                    data: {
                      plugin: p.name,
                      payload,
                    },
                  }),
              })) || [],
        },
        hooks,
      );
    };

    iframeManager.addLoadListener((iframeEl) => {
      try {
        handlers.push(observe(iframeEl.contentDocument!));
      } catch (error) {
        // TODO: handle internal error
        console.warn(error);
      }
    });

    const init = () => {
      takeFullSnapshot();
      handlers.push(observe(document));
      recording = true;
    };
    if (
      document.readyState === 'interactive' ||
      document.readyState === 'complete'
    ) {
      init();
    } else {
      handlers.push(
        on('DOMContentLoaded', () => {
          wrappedEmit({
            type: EventType.DomContentLoaded,
            data: {},
          });
          if (recordAfter === 'DOMContentLoaded') init();
        }),
      );
      handlers.push(
        on(
          'load',
          () => {
            wrappedEmit({
              type: EventType.Load,
              data: {},
            });
            if (recordAfter === 'load') init();
          },
          window,
        ),
      );
    }
    return () => {
      handlers.forEach((h) => h());
      processedNodeManager.destroy();
      recording = false;
      unregisterErrorHandler();
    };
  } catch (error) {
    // TODO: handle internal error
    console.warn(error);
  }
}

record.addCustomEvent = <T>(tag: string, payload: T) => {
  if (!recording) {
    throw new Error('please add custom event after start recording');
  }
  wrappedEmit({
    type: EventType.Custom,
    data: {
      tag,
      payload,
    },
  });
};

record.freezePage = () => {
  mutationBuffers.forEach((buf) => buf.freeze());
};

record.takeFullSnapshot = (isCheckout?: boolean) => {
  if (!recording) {
    throw new Error('please take full snapshot after start recording');
  }
  takeFullSnapshot(isCheckout);
};

record.mirror = mirror;

export default record;<|MERGE_RESOLUTION|>--- conflicted
+++ resolved
@@ -22,23 +22,14 @@
   type eventWithoutTime,
   type eventWithTime,
   IncrementalSource,
-<<<<<<< HEAD
-  listenerHandler,
-  mutationCallbackParam,
-  scrollCallback,
-  canvasMutationParam,
-  adoptedStyleSheetParam,
-  IWindow,
-  mousePosition,
-} from 'howdygo-rrweb-types';
-=======
   type listenerHandler,
   type mutationCallbackParam,
   type scrollCallback,
   type canvasMutationParam,
   type adoptedStyleSheetParam,
-} from '@rrweb/types';
->>>>>>> d4ad5f86
+  type IWindow,
+  type mousePosition,
+} from 'howdygo-rrweb-types';
 import type { CrossOriginIframeMessageEventContent } from '../types';
 import { IframeManager } from './iframe-manager';
 import { ShadowDomManager } from './shadow-dom-manager';
@@ -50,7 +41,7 @@
   registerErrorHandler,
   unregisterErrorHandler,
 } from './error-handler';
-import dom from '@rrweb/utils';
+import dom from 'howdygo-rrweb-utils';
 
 let wrappedEmit!: (e: eventWithoutTime, isCheckout?: boolean) => void;
 
