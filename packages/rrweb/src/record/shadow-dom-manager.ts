--- conflicted
+++ resolved
@@ -10,14 +10,9 @@
   initAdoptedStyleSheetObserver,
 } from './observer';
 import { patch, inDom } from '../utils';
-<<<<<<< HEAD
 import type { Mirror } from 'howdygo-rrweb-snapshot';
 import { isNativeShadowDom } from 'howdygo-rrweb-snapshot';
-=======
-import type { Mirror } from 'rrweb-snapshot';
-import { isNativeShadowDom } from 'rrweb-snapshot';
-import dom from '@rrweb/utils';
->>>>>>> d4ad5f86
+import dom from 'howdygo-rrweb-utils';
 
 type BypassOptions = Omit<
   MutationBufferParam,
