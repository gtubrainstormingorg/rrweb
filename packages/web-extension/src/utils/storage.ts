import { openDB } from 'idb';
<<<<<<< HEAD
import { eventWithTime } from 'howdygo-rrweb-types';
import { Session } from '~/types';
=======
import type { eventWithTime } from '@rrweb/types';
import type { Session } from '~/types';
>>>>>>> d4ad5f86

/**
 * Storage related functions with indexedDB.
 */

const EventStoreName = 'events';
type EventData = {
  id: string;
  events: eventWithTime[];
};

export async function getEventStore() {
  return openDB<EventData>(EventStoreName, 1, {
    upgrade(db) {
      db.createObjectStore(EventStoreName, {
        keyPath: 'id',
        autoIncrement: false,
      });
    },
  });
}

export async function getEvents(id: string) {
  const db = await getEventStore();
  const data = (await db.get(EventStoreName, id)) as EventData;
  return data.events;
}

const SessionStoreName = 'sessions';
export async function getSessionStore() {
  return openDB<Session>(SessionStoreName, 1, {
    upgrade(db) {
      // Create a store of objects
      db.createObjectStore(SessionStoreName, {
        // The 'id' property of the object will be the key.
        keyPath: 'id',
        // If it isn't explicitly set, create a value by auto incrementing.
        autoIncrement: false,
      });
    },
  });
}

export async function saveSession(session: Session, events: eventWithTime[]) {
  const eventStore = await getEventStore();
  await eventStore.put(EventStoreName, { id: session.id, events });
  const store = await getSessionStore();
  await store.add(SessionStoreName, session);
}

export async function getSession(id: string) {
  const store = await getSessionStore();
  return store.get(SessionStoreName, id) as Promise<Session>;
}

export async function getAllSessions() {
  const store = await getSessionStore();
  const sessions = (await store.getAll(SessionStoreName)) as Session[];
  return sessions.sort((a, b) => b.createTimestamp - a.createTimestamp);
}

export async function deleteSession(id: string) {
  const eventStore = await getEventStore();
  const sessionStore = await getSessionStore();
  await Promise.all([
    eventStore.delete(EventStoreName, id),
    sessionStore.delete(SessionStoreName, id),
  ]);
}

export async function deleteSessions(ids: string[]) {
  const eventStore = await getEventStore();
  const sessionStore = await getSessionStore();
  const eventTransition = eventStore.transaction(EventStoreName, 'readwrite');
  const sessionTransition = sessionStore.transaction(
    SessionStoreName,
    'readwrite',
  );
  const promises = [];
  for (const id of ids) {
    promises.push(eventTransition.store.delete(id));
    promises.push(sessionTransition.store.delete(id));
  }
  await Promise.all(promises).then(() => {
    return Promise.all([eventTransition.done, sessionTransition.done]);
  });
}

export async function downloadSessions(ids: string[]) {
  for (const sessionId of ids) {
    const events = await getEvents(sessionId);
    const session = await getSession(sessionId);
    const blob = new Blob([JSON.stringify({ session, events }, null, 2)], {
      type: 'application/json',
    });

    const url = URL.createObjectURL(blob);
    const a = document.createElement('a');
    a.href = url;
    a.download = `${session.name}.json`;
    document.body.appendChild(a);
    a.click();
    document.body.removeChild(a);
    URL.revokeObjectURL(url);
  }
}<|MERGE_RESOLUTION|>--- conflicted
+++ resolved
@@ -1,11 +1,6 @@
 import { openDB } from 'idb';
-<<<<<<< HEAD
-import { eventWithTime } from 'howdygo-rrweb-types';
-import { Session } from '~/types';
-=======
-import type { eventWithTime } from '@rrweb/types';
+import type { eventWithTime } from 'howdygo-rrweb-types';
 import type { Session } from '~/types';
->>>>>>> d4ad5f86
 
 /**
  * Storage related functions with indexedDB.
