#!/usr/bin/env node
import * as fs from 'fs';
import * as path from 'path';
import minimist from 'minimist';
import { ProgressBar } from '@open-tech-world/cli-progress-bar';
<<<<<<< HEAD
import type { RRwebPlayerOptions } from 'howdygo-rrweb-player';
=======
import type Player from 'rrweb-player';
>>>>>>> d4ad5f86
import { transformToVideo } from './index';

const argv = minimist(process.argv.slice(2));

if (!argv.input) {
  throw new Error('please pass --input to your rrweb events file');
}

let config = {};

if (argv.config) {
  const configPathStr = argv.config as string;
  const configPath = path.isAbsolute(configPathStr)
    ? configPathStr
    : path.resolve(process.cwd(), configPathStr);
  config = JSON.parse(fs.readFileSync(configPath, 'utf-8')) as Omit<
    ConstructorParameters<typeof Player>[0]['props'],
    'events'
  >;
}

const pBar = new ProgressBar({ prefix: 'Transforming' });
const onProgressUpdate = (percent: number) => {
  if (percent < 1) pBar.run({ value: percent * 100, total: 100 });
  else
    pBar.run({ value: 100, total: 100, prefix: 'Transformation Completed!' });
};

transformToVideo({
  input: argv.input as string,
  output: argv.output as string,
  rrwebPlayer: config,
  onProgressUpdate,
})
  .then((file) => {
    console.log(`Successfully transformed into "${file}".`);
  })
  .catch((error) => {
    console.log('Failed to transform this session.');
    console.error(error);
    process.exit(1);
  });<|MERGE_RESOLUTION|>--- conflicted
+++ resolved
@@ -3,11 +3,7 @@
 import * as path from 'path';
 import minimist from 'minimist';
 import { ProgressBar } from '@open-tech-world/cli-progress-bar';
-<<<<<<< HEAD
-import type { RRwebPlayerOptions } from 'howdygo-rrweb-player';
-=======
-import type Player from 'rrweb-player';
->>>>>>> d4ad5f86
+import type Player from 'howdygo-rrweb-player';
 import { transformToVideo } from './index';
 
 const argv = minimist(process.argv.slice(2));
