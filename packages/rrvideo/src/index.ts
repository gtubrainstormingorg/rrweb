--- conflicted
+++ resolved
@@ -1,21 +1,12 @@
 import * as fs from 'fs-extra';
 import * as path from 'path';
 import { chromium } from 'playwright';
-<<<<<<< HEAD
 import { EventType, eventWithTime } from 'howdygo-rrweb-types';
-import type { RRwebPlayerOptions } from 'howdygo-rrweb-player';
+import type Player from 'howdygo-rrweb-player';
 
 const rrwebScriptPath = path.resolve(
   require.resolve('howdygo-rrweb-player'),
-  '../../dist/index.js',
-=======
-import { EventType, eventWithTime } from '@rrweb/types';
-import type Player from 'rrweb-player';
-
-const rrwebScriptPath = path.resolve(
-  require.resolve('rrweb-player'),
-  '../../dist/rrweb-player.umd.cjs',
->>>>>>> d4ad5f86
+  '../../dist/howdygo-rrweb-player.umd.cjs',
 );
 const rrwebStylePath = path.resolve(rrwebScriptPath, '../style.css');
 const rrwebRaw = fs.readFileSync(rrwebScriptPath, 'utf-8');
