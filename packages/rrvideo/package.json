--- conflicted
+++ resolved
@@ -1,11 +1,6 @@
 {
-<<<<<<< HEAD
   "name": "howdygo-rrvideo",
-  "version": "2.0.0-alpha.19",
-=======
-  "name": "rrvideo",
-  "version": "2.0.0-alpha.18",
->>>>>>> d4ad5f86
+  "version": "2.0.0-alpha.25",
   "description": "transform rrweb session into video",
   "main": "build/index.js",
   "bin": {
@@ -32,21 +27,13 @@
     "@types/node": "^18.15.11",
     "jest": "^27.5.1",
     "ts-jest": "^27.1.3",
-<<<<<<< HEAD
-    "howdygo-rrweb-types": "^2.0.0-alpha.19"
-=======
-    "@rrweb/types": "^2.0.0-alpha.18"
->>>>>>> d4ad5f86
+    "howdygo-rrweb-types": "^2.0.0-alpha.25"
   },
   "dependencies": {
     "@open-tech-world/cli-progress-bar": "^2.0.2",
     "fs-extra": "^11.1.1",
     "minimist": "^1.2.5",
     "playwright": "^1.32.1",
-<<<<<<< HEAD
-    "howdygo-rrweb-player": "^2.0.0-alpha.19"
-=======
-    "rrweb-player": "^2.0.0-alpha.18"
->>>>>>> d4ad5f86
+    "howdygo-rrweb-player": "^2.0.0-alpha.25"
   }
 }